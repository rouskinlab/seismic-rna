from __future__ import annotations

import os
import pathlib
import re
import shutil
from abc import ABC, abstractmethod
from collections import Counter
from functools import cache, cached_property, partial, wraps
from itertools import chain, islice, product
from string import ascii_letters, digits, printable
from tempfile import mkdtemp
from typing import Any, Callable, Iterable, Sequence

from .logs import logger
from .validate import (require_isinstance,
                       require_issubclass,
                       require_isin,
                       require_equal,
                       require_atleast)

# Constants ############################################################

BRANCH_SEP = "_"
VERSUS_BRANCH = "VS"

# Valid/invalid characters in fields

PATH_CHARS = printable
ALPHANUM_CHARS = ascii_letters + digits
STR_CHARS = ALPHANUM_CHARS + "_.=+-"
STR_CHARS_SET = frozenset(STR_CHARS)
BRANCH_CHARS_SET = frozenset(STR_CHARS_SET - {BRANCH_SEP})
INT_CHARS = digits
PATH_PATTERN = f"([{PATH_CHARS}]+)"
STR_PATTERN = f"([{STR_CHARS}]+)"
BRANCHES_PATTERN = f"([{STR_CHARS}]*)"
INT_PATTERN = f"([{INT_CHARS}]+)"
STEP_PATTERN = f"([{ALPHANUM_CHARS}]+)"
RE_PATTERNS = {str: STR_PATTERN,
               int: INT_PATTERN,
               pathlib.Path: PATH_PATTERN}

# Names of steps
ALIGN_STEP = "align"
RELATE_STEP = "relate"
NAMES_BATCH = "names"
MASK_STEP = "mask"
CLUSTER_STEP = "cluster"
FOLD_STEP = "fold"
GRAPH_STEP = "graph"
LIST_STEP = "list"

# Directories for simulation

SIM_REFS_DIR = "refs"
SIM_PARAM_DIR = "params"
SIM_SAMPLES_DIR = "samples"

# Directories for stages

STAGE_ALIGN_INDEX = "index"
STAGE_ALIGN_INDEX_DEMULT = "index-demult"
STAGE_ALIGN_TRIM = "trim"
STAGE_ALIGN_MAP = "map"
STAGE_ALIGN_SORT = "sort"

STAGE_REL_SAMS = "sams"

STAGES = (STAGE_ALIGN_INDEX,
          STAGE_ALIGN_INDEX_DEMULT,
          STAGE_ALIGN_TRIM,
          STAGE_ALIGN_MAP,
          STAGE_ALIGN_SORT,
          STAGE_REL_SAMS)

# Cluster information
CLUST_PARAM_PIS = "pis"
CLUST_PARAM_MUS = "mus"
CLUST_PARAMS = (CLUST_PARAM_PIS,
                CLUST_PARAM_MUS)
CLUST_PARAMS_DIR = "parameters"
CLUST_STATS_DIR = "statistics"
CLUST_COUNTS_DIR = "read-counts"

TABLES = (RELATE_STEP, MASK_STEP, CLUSTER_STEP)

# File extensions

GZIP_EXT = ".gz"
TXT_EXT = ".txt"
CSV_EXT = ".csv"
CSVZIP_EXT = f"{CSV_EXT}{GZIP_EXT}"
CSV_EXTS = CSV_EXT, CSVZIP_EXT
BRICKLE_EXT = ".brickle"
JSON_EXT = ".json"
FASTA_EXTS = ".fa", ".fna", ".fasta"
BOWTIE2_INDEX_EXTS = (".1.bt2",
                      ".2.bt2",
                      ".3.bt2",
                      ".4.bt2",
                      ".rev.1.bt2",
                      ".rev.2.bt2")
FQ_EXTS = (".fq.gz",
           ".fastq.gz",
           ".fq",
           ".fastq",
           "_001.fq.gz",
           "_001.fastq.gz",
           "_001.fq",
           "_001.fastq")
FQ_PAIRED_EXTS_TEMPLATES = "_R{}{}", "_{}{}", "_mate{}{}", "_{}_sequence{}"
FQ1_EXTS = tuple(template.format(1, ext) for template, ext in
                 product(FQ_PAIRED_EXTS_TEMPLATES, FQ_EXTS))
FQ2_EXTS = tuple(template.format(2, ext) for template, ext in
                 product(FQ_PAIRED_EXTS_TEMPLATES, FQ_EXTS))
SAM_EXT = ".sam"
BAM_EXT = ".bam"
CRAM_EXT = ".cram"
XAM_EXTS = SAM_EXT, BAM_EXT, CRAM_EXT
FAI_EXT = ".fai"
VIENNA_EXT = ".vienna"
COMMAND_EXT = ".cmd"
CT_EXT = ".ct"
DB_EXT = ".db"
DBN_EXT = ".dbn"
DOT_EXT = ".dot"
DOT_EXTS = DB_EXT, DBN_EXT, DOT_EXT
<<<<<<< HEAD
PSEUDOMUS_EXT = ".pmu"
=======
FOLD_MUS_EXT = ".mus"
FOLD_BETA_EXT = ".beta"
>>>>>>> 845a983d
KTS_EXT = ".kts"
HTML_EXT = ".html"
SVG_EXT = ".svg"
PDF_EXT = ".pdf"
PNG_EXT = ".png"
GRAPH_EXTS = CSV_EXT, HTML_EXT, SVG_EXT, PDF_EXT, PNG_EXT
PARAM_MUTS_EXT = f".muts{CSV_EXT}"
PARAM_ENDS_EXT = f".ends{CSV_EXT}"
PARAM_CLUSTS_EXT = f".clusts{CSV_EXT}"


# Path Exceptions ######################################################

class PathError(Exception):
    """ Any error involving a path. """


class PathTypeError(PathError, TypeError):
    """ Use of the wrong type of path or segment. """


class PathValueError(PathError, ValueError):
    """ Invalid value of a path segment field. """


class PathNotFoundError(PathError, FileNotFoundError):
    """ Path does not exist but should. """


class PathExistsError(PathError, FileExistsError):
    """ Path exists but should not. """


class WrongFileExtensionError(PathValueError):
    """ A file has the wrong extension. """


# Path Functions #######################################################

def fill_whitespace(path: str | pathlib.Path,
                    fill: str = "_") -> str | pathlib.Path:
    """ Replace all whitespace in `path` with `fill`. """
    return path.__class__(fill.join(str(path).split()))


def sanitize(path: str | pathlib.Path, strict: bool = False):
    """ Sanitize a path-like object by ensuring it is an absolute path,
    eliminating redundant path separators/references, and returning a
    Path object.

    Parameters
    ----------
    path: str | pathlib.Path
        Path to sanitize.
    strict: bool
        Require the path to exist and contain no symbolic link loops.

    Returns
    -------
    pathlib.Path
        Normalized absolute path.
    """
    sanitized = pathlib.Path(os.path.abspath(path))
    if strict:
        os.path.realpath(sanitized, strict=strict)
    return sanitized


@cache
def get_seismicrna_source_dir():
    """ SEISMIC-RNA source directory, named seismicrna, containing
    __init__.py and the top-level modules and subpackages. """
    seismicrna_src_dir = sanitize(__file__, strict=True).parent.parent
    try:
        from seismicrna import __file__ as seismicrna_file
    except ImportError:
        seismicrna_file = None
    if seismicrna_file:
        require_equal("source directory",
                      sanitize(seismicrna_file).parent,
                      seismicrna_src_dir,
                      classes=pathlib.Path,
                      error_type=PathValueError)
    else:
        logger.warning("seismicrna is not installed: skipped verifying path")
    require_equal("source directory name",
                  seismicrna_src_dir.name,
                  "seismicrna",
                  error_type=PathValueError)
    return seismicrna_src_dir


@cache
def get_seismicrna_project_dir():
    """ SEISMIC-RNA project directory, named seismic-rna, containing
    src, pyproject.toml, and all other project files. Will exist if the
    entire SEISMIC-RNA project has been downloaded, e.g. from GitHub,
    but not if SEISMIC-RNA was only installed using pip or conda. """
    seismicrna_prj_dir = get_seismicrna_source_dir().parent.parent
    name = "seismic-rna"
    if seismicrna_prj_dir.name != name:
        # It is fine if the project directory does not exist because
        # installing SEISMIC-RNA using pip or conda installs only the
        # source directory, but not the project directory.
        return None
    return seismicrna_prj_dir


# Path Fields ##########################################################

# Field validation functions

def validate_str(txt: str):
    require_isinstance("txt", txt, str, error_type=PathTypeError)
    if not txt:
        raise PathValueError("txt cannot be empty string")
    if illegal := sorted(set(txt) - STR_CHARS_SET):
        raise PathValueError(
            f"txt {repr(txt)} has illegal characters: {illegal}"
        )


def validate_top(top: pathlib.Path):
    require_isinstance("top", top, pathlib.Path, error_type=PathTypeError)
    if not top.parent.is_dir():
        raise PathNotFoundError(top.parent)
    if top.is_file():
        raise PathExistsError(top)


def validate_int(num: int):
    require_isinstance("num", num, int, error_type=PathTypeError)
    require_atleast("num", num, 0, error_type=PathValueError)


def validate_branch(branch: str):
    require_isinstance("branch", branch, str, error_type=PathTypeError)
    if illegal := sorted(set(branch) - BRANCH_CHARS_SET):
        raise PathValueError(
            f"branch {repr(branch)} has illegal characters: {illegal}"
        )


def validate_branches(branches: dict[str, str]):
    require_isinstance("branches", branches, dict, error_type=PathTypeError)
    for step, branch in branches.items():
        validate_str(step)
        validate_branch(branch)


def get_ancestors(branches: dict[str, str]):
    """ Get all but the last branch in a dict of branches. """
    validate_branches(branches)
    if not branches:
        return dict()
    return dict(islice(branches.items(), len(branches) - 1))


def add_branch(step: str, branch: str, ancestors: dict[str, str]):
    """ Add a new branch to a dict of branches. """
    validate_str(step)
    validate_branch(branch)
    validate_branches(ancestors)
    if step in ancestors:
        raise PathValueError(
            f"A step named {repr(step)} already exists in {ancestors}"
        )
    return {**ancestors, step: branch}


def flatten_branches(branches: dict[str, str]):
    validate_branches(branches)
    return list(filter(None, branches.values()))


def validate_branches_flat(branches_flat: list[str]):
    require_isinstance("branches_flat",
                       branches_flat,
                       list,
                       error_type=PathTypeError)
    for branch in branches_flat:
        validate_branch(branch)
        if not branch:
            raise PathValueError("branch cannot be the empty string")


VALIDATE = {int: validate_int,
            str: validate_str,
            pathlib.Path: validate_top}


# Field class

class PathField(object):
    __slots__ = ["dtype", "options", "is_ext", "pattern"]

    def __init__(self,
                 dtype: type[str | int | pathlib.Path | list],
                 options: Iterable = (),
                 is_ext: bool = False,
                 pattern: str = ""):
        self.dtype = dtype
        self.options = list(options)
        if self.dtype is list and self.options:
            raise PathValueError("Cannot take options if the data type is list")
        for i, option in enumerate(self.options):
            require_isinstance(f"option {i}", option, self.dtype,
                               error_type=PathTypeError)
        self.is_ext = is_ext
        if self.is_ext:
            require_issubclass("Extension field dtype", self.dtype, str,
                               error_type=PathValueError)
            if not self.options:
                raise PathValueError("Extension field must have options")
            if pattern:
                raise PathValueError("Extension field cannot have a pattern")
            self.pattern = ""
        else:
            require_isinstance("pattern", pattern, str,
                               error_type=PathTypeError)
            if pattern:
                self.pattern = pattern
            else:
                try:
                    self.pattern = RE_PATTERNS[self.dtype]
                except KeyError:
                    raise PathTypeError(
                        f"No default pattern for {self.dtype}"
                    ) from None

    def validate(self, val: Any):
        """ Validate a value before turning it into a string. """
        validate_func = VALIDATE[self.dtype]
        validate_func(val)
        if self.options:
            require_isin("option", val, self.options,
                         error_type=PathValueError)

    def build(self, val: Any):
        """ Validate a value and return it as a string. """
        self.validate(val)
        return str(val)

    def parse(self, text: str) -> Any:
        """ Parse a value from a string, validate it, and return it. """
        require_isinstance("text", text, str, error_type=PathTypeError)
        try:
            val = self.dtype(text)
        except Exception as error:
            raise PathValueError(f"Could not interpret {repr(text)} as type "
                                 f"{self.dtype}: {error}") from None
        self.validate(val)
        return val

    def __str__(self):
        return f"{type(self).__name__} {self.dtype.__name__}"


class BranchesPathField(PathField):
    """ The field for branches requires special functions. """

    def __init__(self):
        super().__init__(list, (), False, BRANCHES_PATTERN)

    def validate(self, val: Any):
        validate_branches_flat(val)

    def build(self, val: Any):
        if isinstance(val, dict):
            val = flatten_branches(val)
        else:
            self.validate(val)
        return "".join(f"{BRANCH_SEP}{branch}" for branch in val)

    def parse(self, text: str):
        require_isinstance("text", text, str, error_type=PathTypeError)
        val = list(filter(None, text.split(BRANCH_SEP)))
        self.validate(val)
        return val


# Fields
TopField = PathField(pathlib.Path)
NameField = PathField(str)
InfoField = PathField(str)
StepField = PathField(str,
                      [ALIGN_STEP,
                       RELATE_STEP,
                       MASK_STEP,
                       CLUSTER_STEP,
                       FOLD_STEP,
                       GRAPH_STEP],
                      pattern=STEP_PATTERN)
BranchesField = BranchesPathField()
StageField = PathField(str, STAGES)
IntField = PathField(int)
ClustRunResultsField = PathField(str, CLUST_PARAMS)
PosTableField = PathField(str, TABLES)
ReadTableField = PathField(str, TABLES)
AbundanceField = PathField(str, [CLUSTER_STEP])

# File extensions
TextExt = PathField(str, [TXT_EXT], is_ext=True)
ReportExt = PathField(str, [JSON_EXT], is_ext=True)
RefseqFileExt = PathField(str, [BRICKLE_EXT], is_ext=True)
BatchExt = PathField(str, [BRICKLE_EXT], is_ext=True)
ClustTabExt = PathField(str, CSV_EXTS, is_ext=True)
PosTableExt = PathField(str, [CSV_EXT], is_ext=True)
ReadTableExt = PathField(str, [CSVZIP_EXT], is_ext=True)
AbundanceExt = PathField(str, [CSV_EXT], is_ext=True)
FastaExt = PathField(str, FASTA_EXTS, is_ext=True)
FastaIndexExt = PathField(str, BOWTIE2_INDEX_EXTS, is_ext=True)
FastqExt = PathField(str, FQ_EXTS, is_ext=True)
Fastq1Ext = PathField(str, FQ1_EXTS, is_ext=True)
Fastq2Ext = PathField(str, FQ2_EXTS, is_ext=True)
XamExt = PathField(str, XAM_EXTS, is_ext=True)
ViennaExt = PathField(str, [VIENNA_EXT], is_ext=True)
CommandExt = PathField(str, [COMMAND_EXT], is_ext=True)
ConnectTableExt = PathField(str, [CT_EXT], is_ext=True)
DotBracketExt = PathField(str, DOT_EXTS, is_ext=True)
<<<<<<< HEAD
PseudoMusExt = PathField(str, [PSEUDOMUS_EXT], is_ext=True)
=======
FoldMusExt = PathField(str, [FOLD_MUS_EXT], is_ext=True)
FoldBetaExt = PathField(str, [FOLD_BETA_EXT], is_ext=True)
>>>>>>> 845a983d
GraphExt = PathField(str, GRAPH_EXTS, is_ext=True)
WebAppFileExt = PathField(str, [JSON_EXT], is_ext=True)
SvgExt = PathField(str, [SVG_EXT], is_ext=True)
PngExt = PathField(str, [PNG_EXT], is_ext=True)
KtsExt = PathField(str, [KTS_EXT], is_ext=True)
HtmlExt = PathField(str, [HTML_EXT], is_ext=True)


def check_file_extension(file: str | pathlib.Path,
                         extensions: Iterable[str] | PathField):
    if isinstance(extensions, PathField):
        if not extensions.is_ext:
            raise PathValueError(f"{extensions} is not an extension field")
        extensions = extensions.options
    elif not isinstance(extensions, (tuple, list, set, dict)):
        extensions = set(extensions)
    if not isinstance(file, pathlib.Path):
        file = pathlib.Path(file)
    require_isin("file extension", file.suffix, extensions,
                 error_type=WrongFileExtensionError)


# Path Segments ########################################################

# Segment class

class PathSegment(object):

    def __init__(self,
                 segment_name: str,
                 field_types: dict[str, PathField], *,
                 order: int = 0,
                 frmt: str | None = None):
        self.name = segment_name
        self.field_types = field_types
        # Verify that a field has the key EXT if and only if it is an
        # extension and is the last field in the segment.
        for i, (name, field) in enumerate(self.field_types.items(), start=1):
            if name == EXT:
                if not field.is_ext:
                    raise PathValueError(
                        f"Field {repr(EXT)} is not an extension"
                    )
                if i != len(self.field_types):
                    raise PathValueError(
                        f"Extension of {self} is not the last field"
                    )
                require_equal("order of segment with an extension", order, 0,
                              error_type=PathValueError)
            elif field.is_ext:
                raise PathValueError(f"{self} extension has name {repr(name)}")
        if not any(ft in self.field_types for ft in [EXT, TOP]):
            require_atleast("order of segment without an extension", order, 1,
                            error_type=PathValueError)
        self.order = order
        # Determine the format string.
        if frmt is None:
            # Default format is to concatenate all the fields.
            frmt = "".join("{" + name + "}" for name, field
                           in self.field_types.items())
        self.frmt = frmt
        # Generate the pattern string using the format string, excluding
        # the extension (if any) because before parsing, it is removed
        # from the end of the string.
        patterns = {name: field.pattern
                    for name, field in self.field_types.items()}
        self.ptrn = re.compile(self.frmt.format(**patterns))

    @property
    def ext_type(self):
        """ Type of the segment's file extension, or None if it has no
        file extension. """
        return self.field_types.get(EXT)

    @cached_property
    def exts(self) -> list[str]:
        """ Valid file extensions of the segment. """
        if self.ext_type is None:
            return list()
        if not self.ext_type.options:
            raise PathValueError(
                f"{self} extension {self.ext_type} has no options"
            )
        return self.ext_type.options

    def match_longest_ext(self, text: str):
        """ Find the longest extension of the given text that matches a
        valid file extension. If none match, return None. """
        # Iterate over the file extensions from longest to shortest.
        for ext in sorted(self.exts, key=len, reverse=True):
            if text.endswith(ext):
                # The text ends with this extension, so it must be the
                # longest valid extension in which the text ends.
                return ext
        return

    def build(self, vals: dict[str, Any]):
        require_isinstance("vals", vals, dict, error_type=PathTypeError)
        # Verify that a value is given for every field, with no extras.
        require_equal("segment fields",
                      sorted(vals.keys()),
                      sorted(self.field_types.keys()),
                      error_type=PathValueError)
        # Validate the value passed to every field.
        fields = {name: field.build(vals[name])
                  for name, field in self.field_types.items()}
        # Return the formatted segment.
        return self.frmt.format(**fields)

    def parse(self, text: str):
        ext = None
        if self.ext_type is not None:
            # If the segment has a file extension, then determine the
            # longest valid file extension that matches the text.
            ext = self.match_longest_ext(text)
            if ext is None:
                raise PathValueError(f"text {repr(text)} has no file "
                                     f"extension; expected one of {self.exts}")
            # Remove the file extension from the end of the text.
            text = text[: -len(ext)]
        # Try to parse the text (with the extension, if any, removed).
        match = self.ptrn.match(text)
        if not match:
            raise PathValueError(f"Could not parse fields in text {repr(text)} "
                                 f"using pattern {repr(self.ptrn)}")
        vals = list(match.groups())
        # If there is an extension field, add its value back to the end
        # of the parsed values.
        if ext is not None:
            vals.append(ext)
        # Return a dict of the names of the fields in the segment and
        # their parsed values.
        return {name: field.parse(group) for (name, field), group
                in zip(self.field_types.items(), vals, strict=True)}

    def __str__(self):
        return f"{type(self).__name__} {repr(self.name)}"


# Field names

TOP = "top"
STAGE = "stage"
STEP = "step"
BRANCHES = "branches"
SAMPLE = "sample"
REF = "ref"
REG = "reg"
BATCH = "batch"
TABLE = "table"
LIST = "list"
NCLUST = "k"
RUN = "run"
PROFILE = "profile"
GRAPH = "graph"
COLLATE_NAME = "collate_name"
COLLATE_INFO = "collate_info"
EXT = "ext"
STRUCT = "struct"

# Directory segments

TopSeg = PathSegment("top-dir", {TOP: TopField}, order=-1)
StageSeg = PathSegment("stage-dir", {STAGE: StageField}, order=70)
SampSeg = PathSegment("sample-dir", {SAMPLE: NameField}, order=60)
StepSeg = PathSegment("command-dir",
                      {STEP: StepField, BRANCHES: BranchesField},
                      order=50)
RefSeg = PathSegment("ref-dir", {REF: NameField}, order=30)
RegSeg = PathSegment("reg-dir", {REG: NameField}, order=20)

# File segments

# FASTA
FastaSeg = PathSegment("fasta", {REF: NameField, EXT: FastaExt})
FastaIndexSeg = PathSegment("fasta-index", {REF: NameField, EXT: FastaIndexExt})

# FASTQ
FastqSeg = PathSegment("fastq", {SAMPLE: NameField, EXT: FastqExt})
Fastq1Seg = PathSegment("fastq1", {SAMPLE: NameField, EXT: Fastq1Ext})
Fastq2Seg = PathSegment("fastq2", {SAMPLE: NameField, EXT: Fastq2Ext})

# Demultiplexed FASTQ
DmFastqSeg = PathSegment("dm-fastq", {REF: NameField, EXT: FastqExt})
DmFastq1Seg = PathSegment("dm-fastq1", {REF: NameField, EXT: Fastq1Ext})
DmFastq2Seg = PathSegment("dm-fastq2", {REF: NameField, EXT: Fastq2Ext})

# Align
XamSeg = PathSegment("xam", {REF: NameField, EXT: XamExt})
AlignSampleRepSeg = PathSegment("align-samp-rep",
                                {EXT: ReportExt},
                                frmt="align-report{ext}")
AlignRefRepSeg = PathSegment("align-ref-rep",
                             {REF: NameField, EXT: ReportExt},
                             frmt="{ref}__align-report{ext}")
SplitRepSeg = PathSegment("split-rep",
                          {EXT: ReportExt},
                          frmt="split-report{ext}")

# Relate
RefseqFileSeg = PathSegment("refseq-file",
                            {EXT: RefseqFileExt},
                            frmt="refseq{ext}")
ReadNamesBatSeg = PathSegment("names-bat",
                              {BATCH: IntField, EXT: BatchExt},
                              frmt=NAMES_BATCH + "-batch-{batch}{ext}")
RelateBatSeg = PathSegment("relate-bat",
                           {BATCH: IntField, EXT: BatchExt},
                           frmt=RELATE_STEP + "-batch-{batch}{ext}")
RelateRepSeg = PathSegment("relate-rep",
                           {EXT: ReportExt},
                           frmt=RELATE_STEP + "-report{ext}")

# Mask
MaskBatSeg = PathSegment(f"{MASK_STEP}-bat",
                         {BATCH: IntField, EXT: BatchExt},
                         frmt=MASK_STEP + "-batch-{batch}{ext}")
MaskRepSeg = PathSegment("mask-rep",
                         {EXT: ReportExt},
                         frmt=MASK_STEP + "-report{ext}")

# Cluster
ClustParamsDirSeg = PathSegment("cluster-run-res-dir",
                                {},
                                frmt=CLUST_PARAMS_DIR,
                                order=10)
ClustParamsFileSeg = PathSegment("cluster-run-res",
                                 {TABLE: ClustRunResultsField,
                                  NCLUST: IntField,
                                  RUN: IntField,
                                  EXT: ClustTabExt},
                                 frmt="k{k}-r{run}_{table}{ext}")
ClustBatSeg = PathSegment("cluster-bat",
                          {BATCH: IntField, EXT: BatchExt},
                          frmt=CLUSTER_STEP + "-batch-{batch}{ext}")
ClustRepSeg = PathSegment("cluster-rep",
                          {EXT: ReportExt},
                          frmt=CLUSTER_STEP + "-report{ext}")

# Table
PositionTableSeg = PathSegment("position-table",
                               {TABLE: PosTableField, EXT: PosTableExt},
                               frmt="{table}-position-table{ext}")
ReadTableSeg = PathSegment("read-table",
                           {TABLE: ReadTableField, EXT: ReadTableExt},
                           frmt="{table}-read-table{ext}")
AbundanceTableSeg = PathSegment("abundance-table",
                                {TABLE: AbundanceField, EXT: AbundanceExt},
                                frmt="{table}-abundance-table{ext}")

# List
PositionListSeg = PathSegment("position-list",
                              {LIST: PosTableField, EXT: PosTableExt},
                              frmt="{list}-position-list{ext}")
ReadListSeg = PathSegment("read-list",
                          {LIST: ReadTableField, EXT: ReadTableExt},
                          frmt="{list}-read-list{ext}")

# Fold
FoldRepSeg = PathSegment("fold-rep",
                         {PROFILE: NameField, EXT: ReportExt},
                         frmt="{profile}__fold-report{ext}")
ViennaSeg = PathSegment("rna-vienna",
                               {PROFILE: NameField, EXT: ViennaExt})
CommandSeg = PathSegment("rna-command",
                               {PROFILE: NameField, EXT: CommandExt})
ConnectTableSeg = PathSegment("rna-ct",
                              {PROFILE: NameField, EXT: ConnectTableExt})
DotBracketSeg = PathSegment("rna-dot",
                            {PROFILE: NameField, EXT: DotBracketExt})
<<<<<<< HEAD
PseudoMusSeg = PathSegment("pseudomus",
                           {PROFILE: NameField, EXT: PseudoMusExt})
=======
FoldMusSeg = PathSegment("fold-mus",
                         {PROFILE: NameField, EXT: FoldMusExt})
FoldBetaSeg = PathSegment("fold-beta",
                          {PROFILE: NameField, EXT: FoldBetaExt})
>>>>>>> 845a983d
VarnaColorSeg = PathSegment("varna-color",
                            {PROFILE: NameField, EXT: TextExt},
                            frmt="{profile}__varna-color{ext}")

# Draw
SvgSeg = PathSegment("svg",
                     {PROFILE: NameField, STRUCT: IntField, EXT: SvgExt},
                     frmt="{profile}-{struct}{ext}")
PngSeg = PathSegment("png",
                     {PROFILE: NameField, STRUCT: IntField, EXT: PngExt},
                     frmt="{profile}-{struct}{ext}")
KtsSeg = PathSegment("kts",
                     {PROFILE: NameField, STRUCT: IntField, EXT: KtsExt},
                     frmt="{profile}-{struct}{ext}")

# Graphs
GraphSeg = PathSegment("graph", {GRAPH: NameField, EXT: GraphExt})
HtmlSeg = PathSegment("graph", {GRAPH: NameField, EXT: HtmlExt})

# Collate
CollateSeg = PathSegment("collate", {COLLATE_NAME: NameField,
                                     EXT: HtmlExt},
                         frmt="{collate_name}{ext}")
CollateInfoSeg = PathSegment("collate", {COLLATE_NAME: NameField,
                                     COLLATE_INFO:InfoField,
                                     EXT: HtmlExt},
                         frmt="{collate_name}_{collate_info}{ext}")

# Web App Export
WebAppFileSeg = PathSegment("webapp",
                            {SAMPLE: NameField, EXT: WebAppFileExt},
                            frmt="{sample}__webapp{ext}")

# Path segment patterns
STEP_DIR_SEGS = SampSeg, StepSeg
REF_DIR_SEGS = STEP_DIR_SEGS + (RefSeg,)
REG_DIR_SEGS = REF_DIR_SEGS + (RegSeg,)
STAGE_DIR_SEGS = SampSeg, StepSeg, StageSeg
FASTA_STAGE_SEGS = StageSeg, FastaSeg
FASTA_INDEX_DIR_STAGE_SEGS = StageSeg, RefSeg
FASTQ_SEGS = FastqSeg,
FASTQ1_SEGS = Fastq1Seg,
FASTQ2_SEGS = Fastq2Seg,
DMFASTQ_SEGS = SampSeg, DmFastqSeg
DMFASTQ1_SEGS = SampSeg, DmFastq1Seg
DMFASTQ2_SEGS = SampSeg, DmFastq2Seg
GRAPH_SEGS = REG_DIR_SEGS + (GraphSeg,)
XAM_SEGS = STEP_DIR_SEGS + (XamSeg,)
XAM_STAGE_SEGS = STAGE_DIR_SEGS + (XamSeg,)
CLUST_TAB_SEGS = REG_DIR_SEGS + (ClustParamsDirSeg, ClustParamsFileSeg)
CT_FILE_ALL_SEGS = REG_DIR_SEGS + (ConnectTableSeg,)
CT_FILE_LAST_SEGS = CT_FILE_ALL_SEGS[-3:]
DB_FILE_ALL_SEGS = REG_DIR_SEGS + (DotBracketSeg,)
DB_FILE_LAST_SEGS = DB_FILE_ALL_SEGS[-3:]
<<<<<<< HEAD
DRAW_SEGS = REG_DIR_SEGS + (SvgSeg,)
=======
VIENNA_FILE_ALL_SEGS = REG_DIR_SEGS + (ViennaSeg,)
VIENNA_FILE_LAST_SEGS = VIENNA_FILE_ALL_SEGS[-3:]
>>>>>>> 845a983d


# Paths ################################################################


# Path class

class Path(object):

    def __init__(self, seg_types: Iterable[PathSegment]):
        # Sort the non-redundant segment types in the path from largest
        # to smallest value of their order attribute.
        self.seg_types = sorted(set(seg_types),
                                key=lambda segt: segt.order,
                                reverse=True)
        # Check for TopSeg.
        if TopSeg in self.seg_types:
            raise PathValueError(f"{TopSeg} may not be given in seg_types")
        self.seg_types.insert(0, TopSeg)
        # Check for duplicate orders.
        if max(Counter(segt.order for segt in self.seg_types).values()) > 1:
            raise PathValueError(
                f"Got duplicate order values in {self.seg_types}"
            )

    def build(self, fields: dict[str, Any]):
        """ Return a `pathlib.Path` instance by assembling the given
        `fields` into a full path. """
        # Build the new path one segment at a time.
        segments = list()
        used_fields = set()
        for seg_type in self.seg_types:
            # For each type of segment in the path, try to get the names
            # and values of all fields of the segment.
            try:
                seg_fields = {name: fields[name]
                              for name in seg_type.field_types}
            except KeyError as error:
                raise PathValueError(f"Missing field for {seg_type}: {error}")
            used_fields.update(seg_fields)
            # Generate a string representation of the segment using the
            # values of its fields, and add it to the growing path.
            segments.append(seg_type.build(seg_fields))
        # Check whether any fields were given but not used by the path.
        extras = fields.keys() - used_fields
        if extras:
            raise PathValueError(f"Extra fields for {type(self)}: {extras}")
        # Assemble the segment strings into a path, and return it.
        path = pathlib.Path(*segments)
        return path

    def parse(self, path: str | pathlib.Path):
        """ Return the field names and values from a given path. """
        # Convert the given path into a canonical, absolute path.
        path = str(sanitize(path))
        # Get the field names and values one segment at a time.
        fields = dict()
        # Iterate from the deepest (last) to shallowest (first) segment.
        for seg_type in reversed(self.seg_types):
            if seg_type is TopSeg:
                # The top-most segment has been reached and must be used
                # to parse the entire remaining path.
                tail = path
            else:
                # The top-most segment of the path has not been reached.
                # Split off the deepest part of the path (tail), and
                # parse it using the current segment type.
                path, tail = os.path.split(path)
            # Verify that the entire path has not been consumed.
            if not tail:
                raise PathValueError(f"No path remains to parse {seg_type}")
            # Parse the deepest part of the path to obtain the fields,
            # and use them to update the field names and values.
            fields.update(seg_type.parse(tail))
        return fields

    def __str__(self):
        return f"{type(self).__name__}: {list(map(str, self.seg_types))}"


# mkdir/symlink/rmdir.


def mkdir_if_needed(path: pathlib.Path | str):
    """ Create a directory and log that event if it does not exist. """
    path = sanitize(path, strict=False)
    try:
        path.mkdir(parents=True)
    except FileExistsError:
        if not path.is_dir():
            # Raise an error if the existing path is not a directory,
            # e.g. if it is a file.
            raise NotADirectoryError(path) from None
        return path
    logger.action(f"Created directory {path}")
    return path


def symlink_if_needed(link_path: pathlib.Path | str,
                      target_path: pathlib.Path | str):
    """ Make link_path a link pointing to target_path and log that event
    if it does not exist. """
    link_path = pathlib.Path(link_path)
    target_path = sanitize(target_path, strict=True)
    try:
        link_path.symlink_to(target_path)
    except FileExistsError:
        # link_path already exists, so make sure it is a symbolic link
        # that points to target_path.
        try:
            readlink = link_path.readlink()
        except OSError:
            raise OSError(f"{link_path} is not a symbolic link") from None
        if readlink != target_path:
            raise OSError(f"{link_path} is a symbolic link to {readlink}, "
                          f"not to {target_path}") from None
        return link_path
    logger.action(f"Made {link_path} a symbolic link to {target_path}")
    return link_path


def rmdir_if_needed(path: pathlib.Path | str,
                    rmtree: bool = False,
                    rmtree_ignore_errors: bool = False,
                    raise_on_rmtree_error: bool = True):
    """ Remove a directory and log that event if it exists. """
    path = sanitize(path, strict=False)
    try:
        path.rmdir()
    except FileNotFoundError:
        # The path does not exist, so there is no need to delete it.
        # FileNotFoundError is a subclass of OSError, so need to handle
        # this exception before OSError.
        logger.detail(f"Skipped removing directory {path}: does not exist")
        return path
    except NotADirectoryError:
        # Trying to rmdir() something that is not a directory should
        # always raise an error. NotADirectoryError is a subclass of
        # OSError, so need to handle this exception before OSError.
        raise
    except OSError:
        # The directory exists but could not be removed for some reason,
        # probably that it is not empty.
        if not rmtree:
            # For safety, remove directories recursively only if given
            # explicit permission to do so; if not, re-raise the error.
            raise
        try:
            shutil.rmtree(path, ignore_errors=rmtree_ignore_errors)
        except Exception as error:
            if raise_on_rmtree_error:
                raise
            # If not raising errors, then log a warning but return now
            # to avoid logging that the directory was removed.
            logger.warning(error)
            return path
    logger.action(f"Deleted directory {path}")


# Path creation routines


# The purpose of this function (which just wraps Path(segment_types)
# is to cache every type of Path; thus, segment_types must be a hashable
# sequence, i.e. a tuple.
@cache
def create_path_type(segment_types: tuple[PathSegment, ...]):
    """ Create and cache a Path instance from the segment types. """
    return Path(segment_types)


def build(segment_types: Iterable[PathSegment], field_values: dict[str, Any]):
    """ Return a `pathlib.Path` from the segment types and field values.
    """
    return create_path_type(tuple(segment_types)).build(field_values)


def builddir(segment_types: Iterable[PathSegment], field_values: dict[str, Any]):
    """ Build the path and create it on the file system as a directory
    if it does not already exist. """
    return mkdir_if_needed(build(segment_types, field_values))


def buildpar(segment_types: Iterable[PathSegment], field_values: dict[str, Any]):
    """ Build a path and create its parent directory if it does not
    already exist. """
    path = build(segment_types, field_values)
    mkdir_if_needed(path.parent)
    return path


def randdir(parent: str | pathlib.Path | None = None,
            prefix: str = "",
            suffix: str = ""):
    """ Build a path of a new directory that does not exist and create
    it on the file system. """
    parent = sanitize(parent) if parent is not None else pathlib.Path.cwd()
    path = pathlib.Path(mkdtemp(dir=parent, prefix=prefix, suffix=suffix))
    logger.action(f"Created directory {path}")
    return path


# Path parsing routines

def get_fields_in_seg_types(segment_types: Iterable[PathSegment],
                            include_top: bool = False) -> dict[str, PathField]:
    """ Get all fields among the given segment types. """
    fields_no_top = {field_name: field
                     for segment_type in segment_types
                     for field_name, field in segment_type.field_types.items()}
    return {TOP: TopField, **fields_no_top} if include_top else fields_no_top


def deduplicate(paths: Iterable[str | pathlib.Path], warn: bool = False):
    """ Yield the non-redundant paths. """
    total = 0
    seen = set()
    for path in map(sanitize, paths):
        total += 1
        if path in seen:
            if warn:
                logger.warning(f"Duplicate path: {path}")
        else:
            seen.add(path)
            yield path


def deduplicated(func: Callable):
    """ Decorate a Path generator to yield non-redundant paths. """

    @wraps(func)
    def wrapper(*args, **kwargs):
        yield from deduplicate(func(*args, **kwargs))

    return wrapper


def parse(path: str | pathlib.Path, segment_types: Iterable[PathSegment]):
    """ Return the fields of a path based on the segment types. """
    return create_path_type(tuple(segment_types)).parse(path)


def parse_top_separate(path: str | pathlib.Path,
                       segment_types: Iterable[PathSegment]):
    """ Return the fields of a path, and the `top` field separately. """
    field_values = parse(path, segment_types)
    return field_values.pop(TOP), field_values


def path_matches(path: str | pathlib.Path, segments: Iterable[PathSegment]):
    """ Check if a path matches a sequence of path segments.

    Parameters
    ----------
    path: str | pathlib.Path
        Path of the file/directory.
    segments: Iterable[PathSegment]
        Sequence of path segments to check if the file matches.

    Returns
    -------
    bool
        Whether the path matches any given sequence of path segments.
    """
    # Parsing the path will succeed if and only if it matches the
    # sequence of path segments.
    try:
        parse(path, segments)
    except PathError:
        # The path does not match this sequence of path segments.
        return False
    else:
        # The path matches this sequence of path segments.
        return True


@deduplicated
def find_files(path: str | pathlib.Path,
               segments: Sequence[PathSegment],
               pre_sanitize: bool = True):
    """ Yield all files that match a sequence of path segments.
    The behavior depends on what `path` is:

    - If it is a file, then yield `path` if it matches the segments;
      otherwise, yield nothing.
    - If it is a directory, then search it recursively and yield every
      matching file in the directory and its subdirectories.

    Parameters
    ----------
    path: str | pathlib.Path
        Path of a file to check or a directory to search recursively.
    segments: Sequence[PathSegment]
        Sequence(s) of Path segments to check if each file matches.
    pre_sanitize: bool
        Whether to sanitize the path before searching it.

    Returns
    -------
    Generator[Path, Any, None]
        Paths of files matching the segments.
    """
    if pre_sanitize:
        path = sanitize(path, strict=True)
    if path.is_file():
        # Check if the file matches the segments.
        if path_matches(path, segments):
            # If so, then yield it.
            logger.detail(f"Found file {path}")
            yield path
    else:
        # Search the directory for files matching the segments.
        logger.routine(f"Began recursively searching directory {path}")
        yield from chain(*map(partial(find_files,
                                      segments=segments,
                                      pre_sanitize=False),
                              path.iterdir()))
        logger.routine(f"Ended recursively searching directory {path}")


@deduplicated
def find_files_chain(paths: Iterable[str | pathlib.Path],
                     segments: Sequence[PathSegment]):
    """ Yield from `find_files` called on every path in `paths`. """
    for path in deduplicate(paths):
        try:
            yield from find_files(path, segments)
        except Exception as error:
            logger.error(error)


# Path transformation routines


def cast_path(input_path: str | pathlib.Path,
              input_segments: Sequence[PathSegment],
              output_segments: Sequence[PathSegment],
              override: dict[str, Any] | None = None):
    """ Cast `input_path` made of `input_segments` to a new path made of
    `output_segments`.

    Parameters
    ----------
    input_path: str | pathlib.Path
        Input path from which to take the path fields.
    input_segments: Sequence[PathSegment]
        Path segments to use to determine the fields in `input_path`.
    output_segments: Sequence[PathSegment]
        Path segments to use to determine the fields in `output_path`.
    override: dict[str, Any] | None
        Override and supplement the fields in `input_path`.

    Returns
    -------
    pathlib.Path
        Path comprising `output_segments` made of fields in `input_path`
        (as determined by `input_segments`).
    """
    output_segments = tuple(output_segments)
    # Extract the fields from the input path using the input segments.
    top, fields = parse_top_separate(input_path, input_segments)
    if override:
        # Override and supplement the fields in the input path.
        fields |= override
    # Normalize the fields to comply with the output segments.
    fields = {field_name: fields[field_name]
              for field_name in get_fields_in_seg_types(output_segments)}
    # Generate a new output path from the normalized fields.
    fields[TOP] = top
    output_path = build(output_segments, fields)
    return output_path


def transpath(to_dir: str | pathlib.Path,
              from_dir: str | pathlib.Path,
              path: str | pathlib.Path,
              strict: bool = False):
    """ Return the path that would be produced by moving `path` from
    `from_dir` to `to_dir` (but do not actually move the path on the
    file system). This function does not require that any of the given
    paths exist, unless `strict` is True.

    Parameters
    ----------
    to_dir: str | pathlib.Path
        Directory to which to move `path`.
    from_dir: str | pathlib.Path
        Directory from which to move `path`; must contain `path` but not
        necessarily be the direct parent directory of `path`.
    path: str | pathlib.Path
        Path to move; can be a file or directory.
    strict: bool = False
        Require that all paths exist and contain no symbolic link loops.

    Returns
    -------
    pathlib.Path
        Hypothetical path after moving `path` from `indir` to `outdir`.
    """
    # Ensure from_dir is sanitized.
    from_dir = sanitize(from_dir, strict)
    # Find the part of the given path relative to from_dir.
    relpath = sanitize(path, strict).relative_to(from_dir)
    if relpath == pathlib.Path():
        # If the relative path is empty, then use the parent directory
        # of from_dir instead.
        return transpath(to_dir, from_dir.parent, path, strict)
    # Append the relative part of the path to to_dir.
    return sanitize(to_dir, strict).joinpath(relpath)


def transpaths(to_dir: str | pathlib.Path,
               paths: Iterable[str | pathlib.Path],
               strict: bool = False):
    """ Return all paths that would be produced by moving all paths in
    `paths` from their longest common sub-path to `to_dir` (but do not
    actually move the paths on the file system). This function does not
    require that any of the given paths exist, unless `strict` is True.

    Parameters
    ----------
    to_dir: str | pathlib.Path
        Directory to which to move every path in `path`.
    paths: Iterable[str | pathlib.Path]
        Paths to move; can be files or directories. A common sub-path
        must exist among all of these paths.
    strict: bool = False
        Require that all paths exist and contain no symbolic link loops.

    Returns
    -------
    tuple[pathlib.Path, ...]
        Hypothetical paths after moving all paths in `path` to `outdir`.
    """
    if not paths:
        # There are no paths to transplant.
        return tuple()
    # Determine the longest common sub-path of all given paths.
    common_path = os.path.commonpath([sanitize(p, strict) for p in paths])
    # Move each path from that common path to the given directory.
    return tuple(transpath(to_dir, common_path, p, strict) for p in paths)


# Classes each of whose instances corresponds to a path

class HasFilePath(ABC):
    """ Object that corresponds to the path of a file (which may or may
    not actually exist on the file system). """

    @classmethod
    @abstractmethod
    def get_dir_seg_types(cls) -> list[PathSegment]:
        """ Types of the directory segments in the path. """
        return list()

    @classmethod
    @abstractmethod
    def get_file_seg_type(cls) -> PathSegment:
        """ Type of the last segment in the path. """

    @classmethod
    def get_path_seg_types(cls):
        """ Types of the segments in the path. """
        return [*cls.get_dir_seg_types(), cls.get_file_seg_type()]

    @classmethod
    def get_path_fields(cls):
        """ Path fields for the file type. """
        return get_fields_in_seg_types(cls.get_path_seg_types())

    @classmethod
    def get_ext(cls):
        """ File extension. """
        try:
            return cls.get_file_seg_type().exts[0]
        except IndexError:
            raise ValueError(f"{cls} has no file extension") from None

    @classmethod
    def get_auto_path_fields(cls) -> dict[str, Any]:
        """ Names and path fields that have automatic values. """
        return {EXT: cls.get_ext()}

    @classmethod
    def parse_path(cls, file: str | Path, exclude_auto: bool = False):
        """ Parse a file path to determine the field values. """
        top, field_values = parse_top_separate(file, cls.get_path_seg_types())
        if exclude_auto:
            # Taking the union creates a new set, which avoids iterating
            # over field_values itself as it is being modified.
            exclude = field_values.keys() | cls.get_auto_path_fields().keys()
            for field in exclude:
                field_values.pop(field)
        return top, field_values

    @classmethod
    def build_path(cls, path_fields: dict[str, Any]):
        """ Build the file path from the given field values. """
        return buildpar(cls.get_path_seg_types(),
                        {**cls.get_auto_path_fields(), **path_fields})

    def get_path_field_values(self,
                              top: str | Path | None = None,
                              exclude_auto: bool = False,
                              exclude: Iterable[str] = ()):
        """ Path field values as a dict. """
        auto_path_fields = self.get_auto_path_fields()
        # Make exclude a set for fast membership checking, and to ensure
        # it is not an exhaustible generator.
        if not isinstance(exclude, set):
            exclude = set(exclude)
        if exclude_auto:
            exclude.update(auto_path_fields)
        fields = {TOP: pathlib.Path(top)} if top else dict()
        for field in self.get_path_fields():
            if field not in exclude:
                try:
                    fields[field] = getattr(self, field)
                except AttributeError:
                    # If the field is in neither self.path_fields() nor
                    # self.get_auto_path_fields(), then there is a bug
                    # in how the class itself is designed.
                    assert field in auto_path_fields
                    fields[field] = auto_path_fields[field]
        return fields

    def get_path(self, top: str | Path):
        """ Return the file path. """
        return self.build_path(self.get_path_field_values(top))

    def __str__(self):
        return f"{type(self).__name__}({self.get_path_field_values()})"

    def __repr__(self):
        return str(self)


class HasSampleFilePath(HasFilePath, ABC):
    """ Object that has a path with a sample, step, and branches. """

    @classmethod
    def get_dir_seg_types(cls):
        return [*super().get_dir_seg_types(),
                SampSeg,
                StepSeg]

    @classmethod
    @abstractmethod
    def get_step(cls) -> str:
        """ Step of the workflow. """

    @classmethod
    def get_auto_path_fields(cls):
        return {**super().get_auto_path_fields(),
                STEP: cls.get_step()}


class HasRefFilePath(HasSampleFilePath, ABC):
    """ Object that has a path with a reference. """

    @classmethod
    def get_dir_seg_types(cls):
        return [*super().get_dir_seg_types(),
                RefSeg]


class HasRegFilePath(HasRefFilePath, ABC):
    """ Object that has a path with a region. """

    @classmethod
    def get_dir_seg_types(cls):
        return [*super().get_dir_seg_types(),
                RegSeg]<|MERGE_RESOLUTION|>--- conflicted
+++ resolved
@@ -126,12 +126,7 @@
 DBN_EXT = ".dbn"
 DOT_EXT = ".dot"
 DOT_EXTS = DB_EXT, DBN_EXT, DOT_EXT
-<<<<<<< HEAD
 PSEUDOMUS_EXT = ".pmu"
-=======
-FOLD_MUS_EXT = ".mus"
-FOLD_BETA_EXT = ".beta"
->>>>>>> 845a983d
 KTS_EXT = ".kts"
 HTML_EXT = ".html"
 SVG_EXT = ".svg"
@@ -452,12 +447,7 @@
 CommandExt = PathField(str, [COMMAND_EXT], is_ext=True)
 ConnectTableExt = PathField(str, [CT_EXT], is_ext=True)
 DotBracketExt = PathField(str, DOT_EXTS, is_ext=True)
-<<<<<<< HEAD
 PseudoMusExt = PathField(str, [PSEUDOMUS_EXT], is_ext=True)
-=======
-FoldMusExt = PathField(str, [FOLD_MUS_EXT], is_ext=True)
-FoldBetaExt = PathField(str, [FOLD_BETA_EXT], is_ext=True)
->>>>>>> 845a983d
 GraphExt = PathField(str, GRAPH_EXTS, is_ext=True)
 WebAppFileExt = PathField(str, [JSON_EXT], is_ext=True)
 SvgExt = PathField(str, [SVG_EXT], is_ext=True)
@@ -728,15 +718,8 @@
                               {PROFILE: NameField, EXT: ConnectTableExt})
 DotBracketSeg = PathSegment("rna-dot",
                             {PROFILE: NameField, EXT: DotBracketExt})
-<<<<<<< HEAD
 PseudoMusSeg = PathSegment("pseudomus",
                            {PROFILE: NameField, EXT: PseudoMusExt})
-=======
-FoldMusSeg = PathSegment("fold-mus",
-                         {PROFILE: NameField, EXT: FoldMusExt})
-FoldBetaSeg = PathSegment("fold-beta",
-                          {PROFILE: NameField, EXT: FoldBetaExt})
->>>>>>> 845a983d
 VarnaColorSeg = PathSegment("varna-color",
                             {PROFILE: NameField, EXT: TextExt},
                             frmt="{profile}__varna-color{ext}")
@@ -791,12 +774,9 @@
 CT_FILE_LAST_SEGS = CT_FILE_ALL_SEGS[-3:]
 DB_FILE_ALL_SEGS = REG_DIR_SEGS + (DotBracketSeg,)
 DB_FILE_LAST_SEGS = DB_FILE_ALL_SEGS[-3:]
-<<<<<<< HEAD
 DRAW_SEGS = REG_DIR_SEGS + (SvgSeg,)
-=======
 VIENNA_FILE_ALL_SEGS = REG_DIR_SEGS + (ViennaSeg,)
 VIENNA_FILE_LAST_SEGS = VIENNA_FILE_ALL_SEGS[-3:]
->>>>>>> 845a983d
 
 
 # Paths ################################################################

from .profile import RNAProfile
from .roc import compute_auc, compute_roc_curve, compute_rolling_auc
from .struct import RNAStructure
from .. import path
from ..error import InconsistentValueError


class RNAState(RNAStructure, RNAProfile):
    """ RNA secondary structure with mutation rates. """

    @classmethod
    def from_struct_profile(cls, struct: RNAStructure, profile: RNAProfile):
        """ Make an RNAState from an RNAStructure and an RNAProfile. """
        if struct.region.ref != profile.region.ref:
            raise InconsistentValueError(
                "Reference names differ between "
                f"structure ({repr(struct.region.ref)}) "
                f"and profile ({repr(profile.region.ref)})"
            )
        return cls(region=struct.region,
                   title=struct.title,
                   pairs=struct.pairs,
                   sample=profile.sample,
                   branches=path.add_branch(path.FOLD_STEP,
                                            struct.branch,
                                            profile.branches),
                   mus_reg=profile.mus_reg,
                   mus_name=profile.mus_name,
                   mus=profile.mus,
                   fold_temp=profile.fold_temp,
                   fold_fpaired=(struct.is_paired.mean()
                                 if struct.is_paired.size > 0
                                 else profile.fold_fpaired))

<<<<<<< HEAD
    @cached_property
    def roc(self):
        return compute_roc_curve(self.is_paired, self.mus)
=======
    def _get_structs_args(self, terminal_pairs: bool):
        if terminal_pairs:
            return self.is_paired,
        return self.is_paired_internally, self.is_unpaired

    def calc_roc(self, terminal_pairs: bool = True):
        """ Calculate the receiver operating characteristic (ROC) curve.

        Parameters
        ----------
        terminal_pairs: bool
            Whether to count terminal base pairs as paired (if True)
            or as neither paired nor unpaired (if False).
        """
        return compute_roc_curve(self.data,
                                 *self._get_structs_args(terminal_pairs))

    def calc_auc(self, terminal_pairs: bool = True):
        """ Calculate the area under the ROC curve (AUC-ROC).

        Parameters
        ----------
        terminal_pairs: bool
            Whether to count terminal base pairs as paired (if True)
            or as neither paired nor unpaired (if False).
        """
        return compute_auc(*self.calc_roc(terminal_pairs))
>>>>>>> 845a983d

    def calc_auc_rolling(self,
                         size: int,
                         min_data: int = 2,
                         terminal_pairs: bool = True):
        """ Calculate the area under the ROC curve (AUC-ROC).

<<<<<<< HEAD
    def rolling_auc(self, size: int, min_data: int = 2):
        return compute_rolling_auc(self.is_paired, self.mus, size, min_data)
=======
        Parameters
        ----------
        size: int
            Size of the window.
        min_data: int
            Minimum number of data in a window to use it, otherwise NaN.
        terminal_pairs: bool
            Whether to count terminal base pairs as paired (if True)
            or as neither paired nor unpaired (if False).
        """
        return compute_rolling_auc(self.data,
                                   *self._get_structs_args(terminal_pairs),
                                   size=size,
                                   min_data=min_data)
>>>>>>> 845a983d
<|MERGE_RESOLUTION|>--- conflicted
+++ resolved
@@ -32,11 +32,6 @@
                                  if struct.is_paired.size > 0
                                  else profile.fold_fpaired))
 
-<<<<<<< HEAD
-    @cached_property
-    def roc(self):
-        return compute_roc_curve(self.is_paired, self.mus)
-=======
     def _get_structs_args(self, terminal_pairs: bool):
         if terminal_pairs:
             return self.is_paired,
@@ -64,18 +59,13 @@
             or as neither paired nor unpaired (if False).
         """
         return compute_auc(*self.calc_roc(terminal_pairs))
->>>>>>> 845a983d
 
     def calc_auc_rolling(self,
                          size: int,
                          min_data: int = 2,
                          terminal_pairs: bool = True):
         """ Calculate the area under the ROC curve (AUC-ROC).
-
-<<<<<<< HEAD
-    def rolling_auc(self, size: int, min_data: int = 2):
-        return compute_rolling_auc(self.is_paired, self.mus, size, min_data)
-=======
+        
         Parameters
         ----------
         size: int
@@ -89,5 +79,4 @@
         return compute_rolling_auc(self.data,
                                    *self._get_structs_args(terminal_pairs),
                                    size=size,
-                                   min_data=min_data)
->>>>>>> 845a983d
+                                   min_data=min_data)
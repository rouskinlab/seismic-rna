--- conflicted
+++ resolved
@@ -1031,20 +1031,17 @@
     help="Fold a region of a reference given its forward and reverse primers"
 )
 
-<<<<<<< HEAD
-opt_fold_fpaired = Option(
-    ("--fold-fpaired", "-f"),
-=======
+
 opt_vienna = Option(
      ("--use-vienna/--no-vienna",),
      type=bool,
      default=False,
      help="Use RNAfold from ViennaRNA as the folding engine"
- )
-
-opt_quantile = Option(
-    ("--quantile", "-q"),
->>>>>>> 845a983d
+)
+
+
+opt_fold_fpaired = Option(
+    ("--fold-fpaired", "-f"),
     type=float,
     default=0.5,
     help="Scale mutation rates assuming this is the fraction of paired bases"

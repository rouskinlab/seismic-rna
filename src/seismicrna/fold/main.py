--- conflicted
+++ resolved
@@ -19,11 +19,7 @@
                         opt_fold_coords,
                         opt_fold_primers,
                         opt_fold_full,
-<<<<<<< HEAD
-=======
-                        opt_quantile,
                         opt_vienna,
->>>>>>> 845a983d
                         opt_fold_temp,
                         opt_fold_fpaired,
                         opt_fold_constraint,
@@ -62,11 +58,7 @@
                 out_dir: Path,
                 tmp_dir: Path,
                 branch: str,
-<<<<<<< HEAD
-=======
                 use_vienna: bool,
-                fold_temp: float,
->>>>>>> 845a983d
                 fold_constraint: Path | None,
                 fold_commands: Path | None,
                 fold_md: int,
@@ -86,8 +78,8 @@
                                          path.PROFILE: rna.profile})
     if need_write(report_file, force):
         began = datetime.now()
-<<<<<<< HEAD
         rna.to_varna_color_file(out_dir, branch)
+        fold_func = fold if not use_vienna else rnafold
         ct_file = fold(rna,
                        out_dir=out_dir,
                        tmp_dir=tmp_dir,
@@ -99,23 +91,6 @@
                        fold_percent=fold_percent,
                        num_cpus=num_cpus,
                        **kwargs)
-=======
-        rna.write_varna_color_file(out_dir, branch)
-        fold_func = fold if not use_vienna else rnafold
-        ct_file = fold_func(rna,
-                            out_dir=out_dir,
-                            tmp_dir=tmp_dir,
-                            branch=branch,
-                            fold_temp=fold_temp,
-                            fold_constraint=fold_constraint,
-                            fold_commands=fold_commands,
-                            fold_md=fold_md,
-                            fold_mfe=fold_mfe,
-                            fold_max=fold_max,
-                            fold_percent=fold_percent,
-                            num_cpus=num_cpus,
-                            **kwargs)
->>>>>>> 845a983d
         ct_to_db(ct_file, force=True)
         ended = datetime.now()
         report = FoldReport(branches=branches,
@@ -123,12 +98,8 @@
                             ref=rna.ref,
                             reg=rna.reg,
                             profile=rna.profile,
-<<<<<<< HEAD
                             fold_temp=rna.fold_temp,
                             fold_fpaired=rna.fold_fpaired,
-=======
-                            fold_temp=fold_temp,
->>>>>>> 845a983d
                             fold_md=fold_md,
                             fold_mfe=fold_mfe,
                             fold_max=fold_max,
@@ -139,20 +110,12 @@
     return report_file
 
 
-<<<<<<< HEAD
-def fold_profile(table: MaskPositionTableLoader | ClusterPositionTableLoader,
-                 regions: list[Region],
-                 fold_temp: float,
-                 fold_fpaired: float,
-                 num_cpus: int,
-                 **kwargs):
-=======
 def fold_table(table: MaskPositionTableLoader | ClusterPositionTableLoader,
                regions: list[Region],
-               quantile: float,
+               fold_temp: float,
+               fold_fpaired: float,
                num_cpus: int,
                **kwargs):
->>>>>>> 845a983d
     """ Fold an RNA molecule from one table of reactivities. """
     return dispatch(fold_region,
                     num_cpus=num_cpus,
@@ -162,17 +125,11 @@
                     raise_on_error=False,
                     args=as_list_of_tuples(
                         table.iter_profiles(regions=regions,
-<<<<<<< HEAD
                                             fold_temp=fold_temp,
                                             fold_fpaired=fold_fpaired)
                     ),
                     kwargs=dict(out_dir=table.top,
                                 **kwargs))
-=======
-                                            quantile=quantile)
-                    ),
-                    kwargs=dict(out_dir=table.top, **kwargs))
->>>>>>> 845a983d
 
 
 @run_func(CMD_FOLD, extra_defaults=extra_defaults)
@@ -182,11 +139,7 @@
         fold_primers: Iterable[tuple[str, DNA, DNA]],
         fold_regions_file: str | None,
         fold_full: bool,
-<<<<<<< HEAD
-=======
-        quantile: float,
         use_vienna: bool,
->>>>>>> 845a983d
         fold_temp: float,
         fold_fpaired: float,
         fold_constraint: str | None,
@@ -233,11 +186,7 @@
         kwargs=dict(branch=branch,
                     tmp_pfx=tmp_pfx,
                     keep_tmp=keep_tmp,
-<<<<<<< HEAD
-=======
-                    quantile=quantile,
                     use_vienna=use_vienna,
->>>>>>> 845a983d
                     fold_temp=fold_temp,
                     fold_fpaired=fold_fpaired,
                     fold_constraint=optional_path(fold_constraint),
@@ -257,11 +206,7 @@
     opt_fold_coords,
     opt_fold_primers,
     opt_fold_full,
-<<<<<<< HEAD
-=======
-    opt_quantile,
     opt_vienna,
->>>>>>> 845a983d
     opt_fold_temp,
     opt_fold_fpaired,
     opt_fold_constraint,

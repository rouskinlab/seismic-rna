""" Wrapper around RNAstructure from the Mathews Lab at the University
of Rochester: https://rna.urmc.rochester.edu/RNAstructure.html
"""

import os
import re
from pathlib import Path
from shutil import which

from ..core.arg import docdef
from ..core.extern import (RNASTRUCTURE_FOLD_CMD,
                           RNASTRUCTURE_FOLD_SMP_CMD,
                           args_to_cmd,
                           run_cmd)
from ..core.logs import logger
from ..core.rna import RNAProfile, renumber_ct
from ..core.write import need_write, write_mode

ENERGY_UNIT = "kcal/mol"
FOLD_SMP_NUM_THREADS = "OMP_NUM_THREADS"
DATAPATH = "DATAPATH"
DATAPATH_FILES = """
autodetect.txt
average_ensemble_defect.model
b-test.coaxial.dg
b-test.coaxial.dh
b-test.coaxstack.dg
b-test.coaxstack.dh
b-test.dangle.dg
b-test.dangle.dh
b-test.dynalignmiscloop.dg
b-test.hexaloop.dg
b-test.hexaloop.dh
b-test.int11.dg
b-test.int11.dh
b-test.int21.dg
b-test.int21.dh
b-test.int22.dg
b-test.int22.dh
b-test.loop.dg
b-test.miscloop.dg
b-test.specification.dat
b-test.stack.dg
b-test.stack.dh
b-test.tloop.dg
b-test.tloop.dh
b-test.triloop.dg
b-test.triloop.dh
b-test.tstack.dg
b-test.tstack.dh
b-test.tstackcoax.dg
b-test.tstackcoax.dh
b-test.tstackh.dg
b-test.tstackh.dh
b-test.tstacki.dg
b-test.tstacki.dh
b-test.tstacki1n.dg
b-test.tstacki1n.dh
b-test.tstacki23.dg
b-test.tstacki23.dh
b-test.tstackm.dg
b-test.tstackm.dh
coaxial.dat
coaxial.dh
coaxstack.dat
coaxstack.dh
dangle.dat
dangle.dh
data_assemble_training_Multifind_predict_ensemble_z_final_svmformat.model
description.txt
design.DNA.Helices.dat
design.DNA.Loops.dat
design.RNA.Helices.dat
design.RNA.Loops.dat
dists
dna.coaxial.dg
dna.coaxial.dh
dna.coaxstack.dg
dna.coaxstack.dh
dna.dangle.dg
dna.dangle.dh
dna.dynalignmiscloop.dg
dna.dynalignmiscloop.dh
dna.hexaloop.dg
dna.hexaloop.dh
dna.int11.dg
dna.int11.dh
dna.int21.dg
dna.int21.dh
dna.int22.dg
dna.int22.dh
dna.loop.dg
dna.loop.dh
dna.miscloop.dg
dna.miscloop.dh
dna.specification.dat
dna.stack.dg
dna.stack.dh
dna.tloop.dg
dna.tloop.dh
dna.triloop.dg
dna.triloop.dh
dna.tstack.dg
dna.tstack.dh
dna.tstackcoax.dg
dna.tstackcoax.dh
dna.tstackh.dg
dna.tstackh.dh
dna.tstacki.dg
dna.tstacki.dh
dna.tstacki1n.dg
dna.tstacki1n.dh
dna.tstacki23.dg
dna.tstacki23.dh
dna.tstackm.dg
dna.tstackm.dh
dnacoaxial.dat
dnacoaxial.dh
dnacoaxstack.dat
dnacoaxstack.dh
dnadangle.dat
dnadangle.dh
dnadynalignmiscloop.dat
dnadynalignmiscloop.dh
dnahexaloop.dat
dnahexaloop.dh
dnaint11.dat
dnaint11.dh
dnaint21.dat
dnaint21.dh
dnaint22.dat
dnaint22.dh
dnaloop.dat
dnaloop.dh
dnamiscloop.dat
dnamiscloop.dh
dnastack.dat
dnastack.dh
dnatloop.dat
dnatloop.dh
dnatriloop.dat
dnatriloop.dh
dnatstack.dat
dnatstack.dh
dnatstackcoax.dat
dnatstackcoax.dh
dnatstackh.dat
dnatstackh.dh
dnatstacki.dat
dnatstacki.dh
dnatstacki1n.dat
dnatstacki1n.dh
dnatstacki23.dat
dnatstacki23.dh
dnatstackm.dat
dnatstackm.dh
dynalignmiscloop.dat
fam_hmm_pars.dat
helix.dat
helixdr.dat
hexaloop.dat
hexaloop.dh
int11.dat
int11.dh
int21.dat
int21.dh
int22-exp.dh
int22.dat
int22.dh
loop.dat
loop.dh
miscloop.dat
miscloop.dh
new_training_z_ave.scale.model
new_training_z_std.scale.model
pseudconst.dat
rna.coaxial.dg
rna.coaxial.dh
rna.coaxstack.dg
rna.coaxstack.dh
rna.cov.dg
rna.cov.dh
rna.dangle.dg
rna.dangle.dh
rna.dynalignmiscloop.dg
rna.hexaloop.dg
rna.hexaloop.dh
rna.int11.dg
rna.int11.dh
rna.int21.dg
rna.int21.dh
rna.int22.dg
rna.int22.dh
rna.loop.dg
rna.loop.dh
rna.miscloop.dg
rna.miscloop.dh
rna.param_map.dg
rna.specification.dat
rna.stack.dg
rna.stack.dh
rna.tloop.dg
rna.tloop.dh
rna.triloop.dg
rna.triloop.dh
rna.tstack.dg
rna.tstack.dh
rna.tstackcoax.dg
rna.tstackcoax.dh
rna.tstackh.dg
rna.tstackh.dh
rna.tstacki.dg
rna.tstacki.dh
rna.tstacki1n.dg
rna.tstacki1n.dh
rna.tstacki23.dg
rna.tstacki23.dh
rna.tstackm.dg
rna.tstackm.dh
rsample
stack.dat
stack.dh
stack.ds
stackdr.dat
stackdr.dh
stackdr.ds
std_ensemble_defect.model
tloop.dat
tloop.dh
triloop.dat
triloop.dh
tstack.dat
tstack.dh
tstackcoax.dat
tstackcoax.dh
tstackh.dat
tstackh.dh
tstacki.dat
tstacki.dh
tstacki1n.dat
tstacki1n.dh
tstacki23.dat
tstacki23.dh
tstackm.dat
tstackm.dh
"""


def check_data_path(data_path: str | Path | None = None) -> Path:
    """ Confirm the DATAPATH environment variable indicates the correct
    directory. """
    if data_path is None:
        data_path = os.environ.get(DATAPATH)
    if data_path is None:
        raise OSError(f"The {DATAPATH} environment variable is not set")
    if not isinstance(data_path, Path):
        data_path = Path(data_path)
    # Check if the path indicated by DATAPATH exists on the file system.
    if not data_path.is_dir():
        raise FileNotFoundError(f"{data_path} is not a directory")
    # Check if all expected files in the DATAPATH directory exist.
    extant_files = set(os.listdir(data_path))
    for expected_file in DATAPATH_FILES.strip().split():
        if expected_file not in extant_files:
            raise FileNotFoundError(f"{data_path} is missing the required "
                                    f"file {repr(expected_file)}")
    return data_path


def _guess_data_path_conda():
    """ Guess the DATAPATH if RNAstructure was installed with Conda. """
    fold_path = which(RNASTRUCTURE_FOLD_CMD)
    if fold_path is None:
        raise OSError(
            f"RNAstructure not seem to be installed: {RNASTRUCTURE_FOLD_CMD}"
        )
    fold_path = Path(fold_path)
    env_dir = fold_path.parent.parent
    data_path = env_dir.joinpath("share", "rnastructure", "data_tables")
    if not data_path.is_dir():
        raise OSError("It seems RNAstructure is not installed with Conda: "
                      f"{data_path} does not exist")
    check_data_path(data_path)
    logger.detail(f"Successfully guessed {DATAPATH}: {data_path}")
    return data_path


def _guess_data_path_manual():
    """ Guess the DATAPATH if RNAstructure was installed manually
    (e.g. by downloading from the Mathews Lab website). """
    fold_path = which(RNASTRUCTURE_FOLD_CMD)
    if fold_path is None:
        raise OSError(
            f"RNAstructure not seem to be installed: {RNASTRUCTURE_FOLD_CMD}"
        )
    fold_path = Path(fold_path)
    data_path = fold_path.parent.parent.joinpath("data_tables")
    check_data_path(data_path)
    logger.detail(f"Successfully guessed {DATAPATH}: {data_path}")
    return data_path


def guess_data_path():
    """ Guess the DATAPATH. """
    errors = list()
    try:
        return check_data_path()
    except OSError as error:
        errors.append(error)
        logger.warning(f"The {DATAPATH} environment variable is not valid; "
                       f"attempting to guess it")
    for guess_func in [_guess_data_path_conda,
                       _guess_data_path_manual]:
        try:
            return guess_func()
        except OSError as error:
            errors.append(error)
    raise OSError("\n".join(f" -> {error}" for error in errors))


def require_data_path():
    """ Return an error message if the DATAPATH is not valid. """
    try:
        data_path = guess_data_path()
    except OSError as error:
        raise OSError(
            f"RNAstructure requires an environment variable called {DATAPATH} "
            f"to point to the directory in which its thermodynamic parameters "
            f"are located, but\n{error}\nFor more information, please refer to "
            f"https://rna.urmc.rochester.edu/Text/Thermodynamics.html"
        ) from None
    # Set the DATAPATH environment variable if it is not already set.
    data_path_str = str(data_path)
    if os.environ.get(DATAPATH) != data_path_str:
        os.environ[DATAPATH] = data_path_str
    return data_path


def make_fold_cmd(fasta_file: Path,
                  ct_file: Path, *,
<<<<<<< HEAD
                  fold_constraint: Path | None = None,
                  shape_file: Path | None = None,
                  shape_intercept: float | None = None,
                  shape_slope: float | None = None,
                  fold_temp: float | None = None,
                  fold_md: int = 0,
                  fold_mfe: bool = False,
                  fold_max: int = 0,
                  fold_percent: float = 0.,
=======
                  mus_file: Path | None,
                  beta_params_file: Path | None,
                  fold_constraint: Path | None,
                  fold_temp: float,
                  fold_md: int,
                  fold_mfe: bool,
                  fold_max: int,
                  fold_percent: float,
>>>>>>> 845a983d
                  num_cpus: int = 1):
    if num_cpus > 1:
        # Fold with multiple threads using the Fold-smp program.
        cmd = [RNASTRUCTURE_FOLD_SMP_CMD]
        os.environ[FOLD_SMP_NUM_THREADS] = str(num_cpus)
    else:
        # Fold with one thread using the Fold program.
        cmd = [RNASTRUCTURE_FOLD_CMD]
<<<<<<< HEAD
=======
    if mus_file is not None:
        # File of mutation rates.
        cmd.extend(["--DMSNT", mus_file])
    if beta_params_file is not None:
        # File of beta distribution parameters.
        cmd.extend(["--DMSNTparams", beta_params_file])
>>>>>>> 845a983d
    if fold_constraint is not None:
        # File of constraints.
        cmd.extend(["--constraint", fold_constraint])
    if shape_file is not None:
        # File of SHAPE reactivities.
        cmd.extend(["--SHAPE", shape_file])
    if shape_intercept is not None:
        # SHAPE intercept parameter (kcal/mol).
        cmd.extend(["--SHAPEintercept", shape_intercept])
    if shape_slope is not None:
        # SHAPE slope parameter (kcal/mol).
        cmd.extend(["--SHAPEslope", shape_slope])
    if fold_temp is not None:
        # Temperature of folding (Kelvin).
        cmd.extend(["--temperature", fold_temp])
    if fold_md > 0:
        # Maximum distance between paired bases.
        cmd.extend(["--maxdistance", fold_md])
    if fold_mfe:
        # Predict only the minimum free energy structure.
        cmd.append("--MFE")
    else:
        if fold_max > 0:
            # Maximum number of structures.
            cmd.extend(["--maximum", fold_max])
        if fold_percent > 0.:
            # Maximum % difference between free energies of structures.
            cmd.extend(["--percent", fold_percent])
    # Input and output files.
    cmd.extend([fasta_file, ct_file])
    return cmd


@docdef.auto()
def fold(rna: RNAProfile, *,
         branch: str,
         fold_constraint: Path | None = None,
         fold_md: int,
         fold_mfe: bool,
         fold_max: int,
         fold_percent: float,
         out_dir: Path,
         tmp_dir: Path,
         keep_tmp: bool,
         num_cpus: int):
    """ Run the 'Fold' or 'Fold-smp' program of RNAstructure. """
    logger.routine(f"Began folding {rna}")
    ct_out = rna.get_ct_file(out_dir, branch)
    # Temporary FASTA file for the RNA.
    fasta_tmp = rna.write_fasta(tmp_dir, branch)
    # Path of the temporary CT file.
    ct_tmp = rna.get_ct_file(tmp_dir, branch)
<<<<<<< HEAD
    # Pseudo-mutation rates file for the RNA.
    pseudomus_file = rna.to_pseudomus(tmp_dir, branch)
=======
    # Mutation rates file for the RNA.
    mus_file = rna.write_mus(tmp_dir, branch)
    # Beta parameters file for the RNA.
    beta_params_file = rna.write_beta_params(tmp_dir, branch)
>>>>>>> 845a983d
    try:
        # Run the command.
        fold_cmds = {
            smp: args_to_cmd(make_fold_cmd(fasta_tmp,
                                           ct_tmp,
<<<<<<< HEAD
=======
                                           mus_file=mus_file,
                                           beta_params_file=beta_params_file,
>>>>>>> 845a983d
                                           fold_constraint=fold_constraint,
                                           shape_file=pseudomus_file,
                                           shape_slope=rna.slope_param,
                                           shape_intercept=rna.intercept_param,
                                           fold_temp=rna.fold_temp,
                                           fold_md=fold_md,
                                           fold_mfe=fold_mfe,
                                           fold_max=fold_max,
                                           fold_percent=fold_percent,
                                           num_cpus=(num_cpus if smp else 1)))
            for smp in [True, False]
        }
        try:
            run_cmd(fold_cmds[True])
        except RuntimeError as error:
            logger.warning(error)
            run_cmd(fold_cmds[False])
        # Reformat the CT file title lines so that each is unique.
        retitle_ct(ct_tmp, ct_tmp, force=True)
        # Renumber the CT file so that it has the same numbering scheme
        # as the region, rather than always starting at 1, the latter
        # of which is always output by the Fold program.
        renumber_ct(ct_tmp, ct_out, rna.region.end5, force=True)
    finally:
        if not keep_tmp:
            # Delete the temporary files.
            fasta_tmp.unlink(missing_ok=True)
<<<<<<< HEAD
            pseudomus_file.unlink(missing_ok=True)
=======
            mus_file.unlink(missing_ok=True)
>>>>>>> 845a983d
            if ct_tmp != ct_out:
                ct_tmp.unlink(missing_ok=True)
    logger.routine(f"Ended folding {rna}")
    return ct_out


class RNAStructureConnectivityTableTitleLineFormatError(ValueError):
    """ Error in the format of a CT title line from RNAStructure. """


class ConnectivityTableAlreadyRetitledError(RuntimeError):
    """ A CT file was already retitled. """


def parse_rnastructure_ct_title(line: str):
    """ Parse a title in a CT file from RNAstructure, in this format:

    {length}  ENERGY = {energy}  {ref}

    where {length} is the number of positions in the structure, {ref} is
    the name of the reference, and {energy} is the predicted free energy
    of folding.
    Also handle the edge case when RNAstructure predicts no base pairs
    (and thus does not write the free energy) by returning 0.

    Parameters
    ----------
    line: str
        Line containing the title of the structure.

    Returns
    -------
    tuple[int, float, str]
        Tuple of number of positions in the structure, predicted free
        energy of folding, and name of the reference sequence.
    """
    # Parse the line assuming it contains an energy term.
    if m := re.match(r"\s*([0-9]+)\s+ENERGY = (-?[0-9.]+)\s+(\S+)", line):
        length, energy, ref = m.groups()
    else:
        # If that failed, then check if the line was already retitled.
        try:
            parse_energy(line)
        except (ValueError, TypeError):
            # The line was not retitled: parse it assuming it has no
            # energy term (which happens if no base pairs exist).
            if m := re.match(r"\s*([0-9]+)\s+(\S+)", line):
                length, ref = m.groups()
            else:
                # The line violated the basic length-and-title format.
                raise RNAStructureConnectivityTableTitleLineFormatError(line)
            logger.warning("CT line contains no energy term (probably because "
                           f"no base pairs were predicted): {repr(line)}")
            energy = 0.
        else:
            raise ConnectivityTableAlreadyRetitledError(line)
    return int(length), float(energy), ref


def format_retitled_ct_line(length: int, ref: str, uniqid: int, energy: float):
    """ Format a new CT title line including unique identifiers:

    {length}    {ref} #{uniqid}: {energy}

    where {length} is the number of positions in the structure (required
    for all CT files), {ref} is the name of the reference, {uniqid} is
    the unique identifier, and {energy} is the free energy of folding.

    Parameters
    ----------
    length: int
        Number of positions in the structure.
    uniqid: int
        Unique identifier (non-negative integer).
    ref: str
        Name of the reference.
    energy: float
        Free energy of folding (kcal/mol).

    Returns
    -------
    str
        Formatted CT title line.
    """
    return f"{length}\t{ref} #{uniqid}: {energy} {ENERGY_UNIT}\n"


def retitle_ct(ct_input: Path, ct_output: Path, force: bool = False):
    """ Retitle the structures in a CT file produced by RNAstructure.

    The default titles follow this format:

    ENERGY = {energy}  {reference}

    where {reference} is the name of the reference sequence and {energy}
    is the predicted free energy of folding.

    The major problem with this format is that structures can have equal
    predicted free energies, so the titles of the structures can repeat,
    which would cause some functions (e.g. graphing ROC curves) to fail.

    This function assigns a unique integer to each structure (starting
    with 0 for the minimum free energy and continuing upwards), which
    ensures that no two structures have identical titles.

    Parameters
    ----------
    ct_input: Path
        Path of the CT file to retitle.
    ct_output: Path
        Path of the CT file to which to write the retitled information.
    force: bool = False
        Overwrite the output CT file if it already exists.
    """
    if need_write(ct_output, force):
        # Read all lines from the input file.
        lines = list()
        with open(ct_input) as f:
            uniqid = 0
            while title_line := f.readline():
                # Parse and reformat the title line.
                n, energy, ref = parse_rnastructure_ct_title(title_line)
                lines.append(format_retitled_ct_line(n, ref, uniqid, energy))
                # Add the lines that encode the structure.
                for _ in range(n):
                    lines.append(f.readline())
                uniqid += 1
        # Write the reformatted lines to the output file.
        text = "".join(lines)
        with open(ct_output, write_mode(force=True)) as f:
            f.write(text)
        logger.routine(f"Retitled CT file {ct_input}"
                       + (f" to {ct_output}"
                          if ct_input != ct_output
                          else ""))


def parse_energy(line: str):
    """ Parse the predicted free energy of folding from a line in format

    {length}    {ref} #{uniqid}: {energy}

    where {length} is the number of positions in the structure (required
    for all CT files), {ref} is the name of the reference, {uniqid} is
    the unique identifier, and {energy} is the free energy of folding.

    Parameters
    ----------
    line: str
        Line from which to parse the energy.

    Returns
    -------
    float
        Free energy of folding.
    """
    _, energy = line.split(": ")
    value, unit = energy.split()
    if unit != ENERGY_UNIT:
        raise ValueError(f"Expected energy to have units of {ENERGY_UNIT}, "
                         f"but got {repr(unit)}")
    return float(value)<|MERGE_RESOLUTION|>--- conflicted
+++ resolved
@@ -338,7 +338,6 @@
 
 def make_fold_cmd(fasta_file: Path,
                   ct_file: Path, *,
-<<<<<<< HEAD
                   fold_constraint: Path | None = None,
                   shape_file: Path | None = None,
                   shape_intercept: float | None = None,
@@ -348,16 +347,6 @@
                   fold_mfe: bool = False,
                   fold_max: int = 0,
                   fold_percent: float = 0.,
-=======
-                  mus_file: Path | None,
-                  beta_params_file: Path | None,
-                  fold_constraint: Path | None,
-                  fold_temp: float,
-                  fold_md: int,
-                  fold_mfe: bool,
-                  fold_max: int,
-                  fold_percent: float,
->>>>>>> 845a983d
                   num_cpus: int = 1):
     if num_cpus > 1:
         # Fold with multiple threads using the Fold-smp program.
@@ -366,15 +355,6 @@
     else:
         # Fold with one thread using the Fold program.
         cmd = [RNASTRUCTURE_FOLD_CMD]
-<<<<<<< HEAD
-=======
-    if mus_file is not None:
-        # File of mutation rates.
-        cmd.extend(["--DMSNT", mus_file])
-    if beta_params_file is not None:
-        # File of beta distribution parameters.
-        cmd.extend(["--DMSNTparams", beta_params_file])
->>>>>>> 845a983d
     if fold_constraint is not None:
         # File of constraints.
         cmd.extend(["--constraint", fold_constraint])
@@ -427,25 +407,13 @@
     fasta_tmp = rna.write_fasta(tmp_dir, branch)
     # Path of the temporary CT file.
     ct_tmp = rna.get_ct_file(tmp_dir, branch)
-<<<<<<< HEAD
     # Pseudo-mutation rates file for the RNA.
     pseudomus_file = rna.to_pseudomus(tmp_dir, branch)
-=======
-    # Mutation rates file for the RNA.
-    mus_file = rna.write_mus(tmp_dir, branch)
-    # Beta parameters file for the RNA.
-    beta_params_file = rna.write_beta_params(tmp_dir, branch)
->>>>>>> 845a983d
     try:
         # Run the command.
         fold_cmds = {
             smp: args_to_cmd(make_fold_cmd(fasta_tmp,
                                            ct_tmp,
-<<<<<<< HEAD
-=======
-                                           mus_file=mus_file,
-                                           beta_params_file=beta_params_file,
->>>>>>> 845a983d
                                            fold_constraint=fold_constraint,
                                            shape_file=pseudomus_file,
                                            shape_slope=rna.slope_param,
@@ -473,11 +441,7 @@
         if not keep_tmp:
             # Delete the temporary files.
             fasta_tmp.unlink(missing_ok=True)
-<<<<<<< HEAD
             pseudomus_file.unlink(missing_ok=True)
-=======
-            mus_file.unlink(missing_ok=True)
->>>>>>> 845a983d
             if ct_tmp != ct_out:
                 ct_tmp.unlink(missing_ok=True)
     logger.routine(f"Ended folding {rna}")

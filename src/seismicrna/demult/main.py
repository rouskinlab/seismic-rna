from pathlib import Path

from click import command

from .demultiplex import demultiplex_run
from ..align.fqops import FastqUnit
from ..core.arg import (CMD_DEMULT,
                        opt_barcode_end,
                        opt_barcode_start,

                        opt_parallel_demultiplexing,
                        opt_clipped_demultiplexing,
                        opt_mismatch_tolerence,
                        opt_index_tolerence,
                        opt_demulti_overwrite,
                        arg_fasta,
                        opt_fastqx,
                        opt_out_dir,
                        opt_phred_enc,
<<<<<<< HEAD
                        opt_refs_meta,
=======
                        opt_sections_file,
>>>>>>> 1d807789
                        opt_temp_dir,
                        opt_keep_temp, )
from ..core.parallel import lock_temp_dir

params = [
    # Inputs
    arg_fasta,
    opt_fastqx,
    opt_phred_enc,
    opt_barcode_start,
    opt_barcode_end,
    opt_out_dir,
<<<<<<< HEAD
    opt_refs_meta,
=======
>>>>>>> 1d807789
    # options
    opt_parallel_demultiplexing,
    opt_clipped_demultiplexing,
    opt_mismatch_tolerence,
    opt_index_tolerence,
    opt_demulti_overwrite,
    opt_temp_dir,
    opt_keep_temp,
    opt_sections_file,

]


# Turn into DREEM command.

@command(CMD_DEMULT, params=params)
def cli(*args, **kwargs):
    """ Split multiplexed FASTQ files by their barcodes. """
    return run(*args, **kwargs)


@lock_temp_dir
def run(sections_file: str,
        out_dir: str,
        temp_dir: str,
        fastqx: tuple[str, ...],
        phred_enc: int,
        fasta: str,
        barcode_start=0,
        barcode_end=0,
        clipped: int = 0,
        index_tolerance: int = 0,
        parallel_demultiplexing: bool = False,
        mismatch_tolerence: int = 0,
        demulti_overwrite: bool = False,
        keep_temp: bool =True,
        ):
    """ Split multiplexed FASTQ files by their barcodes. """
    fq_units = list(FastqUnit.from_paths(fastqx=list(map(Path, fastqx)),
                                         phred_enc=phred_enc))
    return [demultiplex_run(refs_file_csv=sections_file,
                            overwrite=demulti_overwrite,
                            demulti_workspace=temp_dir,
                            report_folder=out_dir,
                            fq_unit=fq_unit,
                            barcode_start=barcode_start,
                            barcode_end=barcode_end,
                            clipped=clipped,
                            index_tolerance=index_tolerance,
                            parallel=parallel_demultiplexing,
                            fasta=fasta,
                            mismatch_tolerence=mismatch_tolerence,
                            keep_temp=keep_temp)
            for fq_unit in fq_units]


if __name__ == '__main__':
    pass

########################################################################
#                                                                      #
# Copyright ©2023, the Rouskin Lab.                                    #
#                                                                      #
# This file is part of SEISMIC-RNA.                                    #
#                                                                      #
# SEISMIC-RNA is free software; you can redistribute it and/or modify  #
# it under the terms of the GNU General Public License as published by #
# the Free Software Foundation; either version 3 of the License, or    #
# (at your option) any later version.                                  #
#                                                                      #
# SEISMIC-RNA is distributed in the hope that it will be useful, but   #
# WITHOUT ANY WARRANTY; without even the implied warranty of MERCHANT- #
# ABILITY or FITNESS FOR A PARTICULAR PURPOSE. See the GNU General     #
# Public License for more details.                                     #
#                                                                      #
# You should have received a copy of the GNU General Public License    #
# along with SEISMIC-RNA; if not, see <https://www.gnu.org/licenses>.  #
#                                                                      #
########################################################################<|MERGE_RESOLUTION|>--- conflicted
+++ resolved
@@ -7,7 +7,6 @@
 from ..core.arg import (CMD_DEMULT,
                         opt_barcode_end,
                         opt_barcode_start,
-
                         opt_parallel_demultiplexing,
                         opt_clipped_demultiplexing,
                         opt_mismatch_tolerence,
@@ -17,11 +16,7 @@
                         opt_fastqx,
                         opt_out_dir,
                         opt_phred_enc,
-<<<<<<< HEAD
-                        opt_refs_meta,
-=======
                         opt_sections_file,
->>>>>>> 1d807789
                         opt_temp_dir,
                         opt_keep_temp, )
 from ..core.parallel import lock_temp_dir
@@ -34,10 +29,6 @@
     opt_barcode_start,
     opt_barcode_end,
     opt_out_dir,
-<<<<<<< HEAD
-    opt_refs_meta,
-=======
->>>>>>> 1d807789
     # options
     opt_parallel_demultiplexing,
     opt_clipped_demultiplexing,

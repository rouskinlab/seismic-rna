--- conflicted
+++ resolved
@@ -316,11 +316,7 @@
                  table1: Table | PosTable,
                  table2: Table | PosTable,
                  **kwargs):
-<<<<<<< HEAD
-        super().__init__(*args, **kwargs)
-=======
         super().__init__(**kwargs)
->>>>>>> b54f4983
         for table, table_type in zip((table1, table2),
                                      (self.get_table1_type(),
                                       self.get_table2_type()),
@@ -426,21 +422,6 @@
     def y_title(self) -> str:
         """ Title of the y-axis. """
 
-<<<<<<< HEAD
-    def _figure_layout(self, fig: go.Figure):
-        super()._figure_layout(fig)
-        fig.update_xaxes(linewidth=1,
-                         linecolor="#000000",
-                         autorange=True)
-        fig.update_yaxes(linewidth=1,
-                         linecolor="#000000",
-                         autorange=True)
-
-    def _get_subplots_params(self):
-        return {**super()._get_subplots_params(),
-                **dict(shared_xaxes="all", shared_yaxes="all",
-                       x_title=self.x_title, y_title=self.y_title)}
-=======
     def _figure_layout(self, figure: go.Figure):
         super()._figure_layout(figure)
         figure.update_xaxes(linewidth=1,
@@ -456,7 +437,6 @@
                                                y_title=self.y_title,
                                                shared_xaxes="all",
                                                shared_yaxes="all")
->>>>>>> b54f4983
 
 ########################################################################
 #                                                                      #

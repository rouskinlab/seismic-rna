from abc import ABC, abstractmethod
from functools import cached_property
from pathlib import Path
from typing import Any, Generator, Iterable

import pandas as pd

from ..core import path
from ..core.batch import RB_INDEX_NAMES
from ..core.header import (REL_NAME,
                           Header,
                           RelHeader,
                           ClustHeader,
                           RelClustHeader,
                           format_clust_name,
                           parse_header)
from ..core.mu import winsorize
from ..core.rna import RnaProfile
from ..core.seq import SEQ_INDEX_NAMES, Section, index_to_pos, index_to_seq

# General fields
READ_TITLE = "Read Name"
R_OBS_TITLE = "Reads Observed"
R_ADJ_TITLE = "Reads Adjusted"

# Count relationships
COVER_REL = "Covered"
INFOR_REL = "Informed"
MATCH_REL = "Matched"
MUTAT_REL = "Mutated"
DELET_REL = "Deleted"
INSRT_REL = "Inserted"
SUBST_REL = "Subbed"
SUB_A_REL = "Subbed-A"
SUB_C_REL = "Subbed-C"
SUB_G_REL = "Subbed-G"
SUB_T_REL = "Subbed-T"

# One-letter codes for each type of relationship
REL_CODES = {
    'v': COVER_REL,
    'n': INFOR_REL,
    'r': MATCH_REL,
    'm': MUTAT_REL,
    's': SUBST_REL,
    'a': SUB_A_REL,
    'c': SUB_C_REL,
    'g': SUB_G_REL,
    't': SUB_T_REL,
    'd': DELET_REL,
    'i': INSRT_REL,
}

# Columns of each relation-based table
TABLE_RELS = list(REL_CODES.values())


def get_rel_name(rel_code: str):
    """ Get the name of a relationship from its code. """
    try:
        return REL_CODES[rel_code]
    except KeyError:
        raise ValueError(f"Relationship code must be one of {list(REL_CODES)}, "
                         f"but got {repr(rel_code)}")


def _get_denom_rel(rel: str):
    """ Get the relationship that serves as the denominator. """
    return COVER_REL if rel == COVER_REL or rel == INFOR_REL else INFOR_REL


def _get_denom_cols(numer_cols: pd.Index):
    """ Get the denominator columns based on the numerator columns. """
    if isinstance(numer_cols, pd.MultiIndex):
        return pd.MultiIndex.from_arrays(
            [list(map(_get_denom_rel, numer_cols.get_level_values(name)))
             if name == REL_NAME
             else numer_cols.get_level_values(name)
             for name in numer_cols.names],
            names=numer_cols.names
        )
    if numer_cols.name is not None and numer_cols.name != REL_NAME:
        raise ValueError(f"Expected index to be named {repr(REL_NAME)}, "
                         f"but got {repr(numer_cols.name)}")
    return pd.Index(list(map(_get_denom_rel, numer_cols)),
                    name=numer_cols.name)


# Table Base Classes ###################################################

class Table(ABC):
    """ Table base class. """

    @classmethod
    @abstractmethod
    def kind(cls) -> str:
        """ Kind of table. """

    @classmethod
    @abstractmethod
    def by_read(cls) -> bool:
        """ Whether the table contains data for each read. """

    @classmethod
    @abstractmethod
    def transposed(cls) -> bool:
        """ Whether the data is saved as its transpose. """

    @classmethod
    @abstractmethod
    def header_type(cls) -> type[Header]:
        """ Type of the header for the table. """

    @classmethod
    def header_depth(cls):
        return cls.header_type().num_levels()

    @classmethod
    def header_rows(cls) -> list[int]:
        """ Row(s) of the file to use as the columns. """
        return list(range(cls.header_depth()))

    @classmethod
    @abstractmethod
    def index_depth(cls) -> int:
        """ Number of columns in the index. """

    @classmethod
    def index_cols(cls) -> list[int]:
        """ Column(s) of the file to use as the index. """
        return list(range(cls.index_depth()))

    @classmethod
    def path_segs(cls):
        """ Table's path segments. """
        return path.TABLE_SEGS

    @classmethod
    def gzipped(cls):
        """ Whether the table's file is compressed with gzip. """
        return cls.by_read()

    @classmethod
    def ext(cls):
        """ Table's file extension: either '.csv' or '.csv.gz'. """
        return path.CSVZIP_EXT if cls.gzipped() else path.CSV_EXT

    @property
    @abstractmethod
    def top(self) -> Path:
        """ Path of the table's output directory. """

    @property
    @abstractmethod
    def sample(self) -> str:
        """ Name of the table's sample. """

    @property
    @abstractmethod
    def ref(self) -> str:
        """ Name of the table's reference. """

    @property
    @abstractmethod
    def sect(self) -> str:
        """ Name of the table's section. """

    @property
    @abstractmethod
    def _data(self) -> pd.DataFrame:
        """ Table's raw data frame. """

    @cached_property
    def data(self):
        """ Table's data frame. """
        return self._data

    @cached_property
    def header(self):
        """ Header for the table's data. """
        header = parse_header(self.data.columns)
        if not isinstance(header, self.header_type()):
            raise TypeError(f"Expected {self.header_type().__name__}, "
                            f"but got {type(header).__name__}")
        return header

    @property
    def path_fields(self) -> dict[str, Any]:
        """ Table's path fields. """
        return {path.TOP: self.top,
                path.CMD: path.CMD_TBL_DIR,
                path.SAMP: self.sample,
                path.REF: self.ref,
                path.SECT: self.sect,
                path.TABLE: self.kind(),
                path.EXT: self.ext()}

    @cached_property
    def path(self):
        """ Path of the table's CSV file (possibly gzipped). """
        return path.buildpar(*self.path_segs(), **self.path_fields)

    def __str__(self):
        return f"{type(self).__name__} at {self.path}"


class RelTypeTable(Table, ABC):
    """ Table with multiple types of relationships. """

<<<<<<< HEAD
    @property
    def _rel_level_index(self):
        """ Index of the column level indicating the relationship. """
        return self.data.columns._names.index(REL_NAME)

    def _switch_rel(self, column: tuple, new_rel: str):
        """ Switch the relationship in a column label. """
        return new_rel,

    @cache
    def _count_col(self, column: tuple):
        """ Count the bits for a column. """
        return self.data.loc[:, column].squeeze()

    @cache
    def _ratio_col(self, column: tuple,
                   quantile: float | None = None,
                   precision: int | None = None):
        """ Compute the ratio for a column. """
        # Determine the relationship to use as the numerator.
        numer_rel = column[self._rel_level_index]
        # Determine the relationship to use as the denominator.
        denom_rel = COVER_REL if numer_rel == INFOR_REL else INFOR_REL
        # Determine the column to use as the denominator.
        denom_col = self._switch_rel(column, denom_rel)
=======
    @classmethod
    def transposed(cls):
        return False

    def fetch_count(self, **kwargs) -> pd.Series | pd.DataFrame:
        """ Fetch counts of one or more columns. """
        return self.data.loc[:, self.header.select(**kwargs)]

    def fetch_ratio(self, *,
                    quantile: float = 0.,
                    precision: int | None = None,
                    **kwargs) -> pd.Series | pd.DataFrame:
        """ Fetch ratios of one or more columns. """
        # Fetch the data for the numerator.
        numer = self.fetch_count(**kwargs)
        # Fetch the data for the denominator.
        denom = self.data.loc[:, _get_denom_cols(numer.columns)]
>>>>>>> b54f4983
        # Compute the ratio of the numerator and the denominator.
        ratio = winsorize(numer / denom.values, quantile)
        # Round the ratio to the desired precision.
        return ratio.round(precision) if precision is not None else ratio


# Table by Source (relate/mask/cluster) ################################

class AvgTable(RelTypeTable, ABC):
    """ Average over an ensemble of RNA structures. """

    @classmethod
    def header_type(cls):
        return RelHeader


class RelTable(AvgTable, ABC):
    pass


class MaskTable(AvgTable, ABC):
    pass


class ClustTable(RelTypeTable, ABC):
    """ Cluster for each RNA structure in an ensemble. """

<<<<<<< HEAD
    def _get_indexer(self, selection: dict[str, list]):
        return tuple(selection.get(level, slice(None))
                     for level in self.data.columns._names)
=======
    @classmethod
    def header_type(cls):
        return RelClustHeader
>>>>>>> b54f4983


# Table by Index (position/read/frequency) #############################

class PosTable(RelTypeTable, ABC):
    """ Table indexed by position. """

    MASK = "pos-mask"

    @classmethod
    def by_read(cls):
        return False

    @classmethod
    def index_depth(cls):
        return len(SEQ_INDEX_NAMES)

    @cached_property
    def range(self):
        return self._data.index

    @cached_property
    def range_int(self):
        return index_to_pos(self.range)

    @cached_property
    def seq(self):
        return index_to_seq(self.range)

    @property
    def end5(self):
        return int(self.range_int[0])

    @property
    def end3(self):
        return int(self.range_int[-1])

    @cached_property
    def masked_bool(self):
        return self._data.isna().all(axis=1)

    @cached_property
    def unmasked_bool(self):
        return ~self.masked_bool

    @cached_property
    def unmasked(self):
        return self._data.index[self.unmasked_bool]

    @cached_property
    def unmasked_int(self):
        return index_to_pos(self.unmasked)

    @cached_property
    def section(self):
        """ Section covered by the table. """
        section = Section(self.ref,
                          self.seq,
                          seq5=self.end5,
                          end5=self.end5,
                          end3=self.end3,
                          name=self.sect)
        section.add_mask(self.MASK, self.unmasked_int, invert=True)
        return section

    @cached_property
    def data(self):
        return self._data.loc[self.unmasked]

    @abstractmethod
    def _iter_profiles(self,
                       sections: Iterable[Section],
                       quantile: float) -> Generator[RnaProfile, Any, Any]:
        """ Yield RNA mutational profiles from the table. """

    def iter_profiles(self,
                      sections: Iterable[Section] | None = None,
                      quantile: float = 0.):
        """ Yield RNA mutational profiles from the table. """
        yield from self._iter_profiles((sections if sections is not None
                                        else [self.section]),
                                       quantile)


class ReadTable(RelTypeTable, ABC):
    """ Table indexed by read. """

    @classmethod
    def by_read(cls):
        return True

    @classmethod
    def index_depth(cls):
        return len(RB_INDEX_NAMES)

    @property
    def reads(self):
        return self._data.index.values


# Table by Source and Index ############################################

class RelPosTable(RelTable, PosTable, ABC):

    @classmethod
    def kind(cls):
        return path.RELATE_POS_TAB

    def _iter_profiles(self,
                       sections: Iterable[Section] | None = None,
                       quantile: float = 0.):
        # Relation table loaders have unmasked, unfiltered reads and are
        # thus unsuitable for making RNA profiles. Yield no profiles.
        yield from ()


class ProfilePosTable(PosTable, ABC):

    def _iter_profiles(self,
                       sections: Iterable[Section] | None = None,
                       quantile: float = 0.):
        """ Yield RNA mutational profiles from a table. """
        for section in sections if sections is not None else [self.section]:
            for order, clust in zip(self.header.names, self.header.clusts):
                name = format_clust_name(order, clust)
                yield RnaProfile(path.fill_whitespace(name),
                                 section=section,
                                 sample=self.sample,
                                 data_sect=self.sect,
                                 reacts=self.fetch_ratio(quantile=quantile,
                                                         rel=MUTAT_REL,
                                                         order=order,
                                                         clust=clust))


class MaskPosTable(MaskTable, ProfilePosTable, ABC):

    @classmethod
    def kind(cls):
        return path.MASKED_POS_TAB


class ClustPosTable(ClustTable, ProfilePosTable, ABC):

    @classmethod
    def kind(cls):
        return path.CLUST_POS_TAB


class RelReadTable(RelTable, ReadTable, ABC):

    @classmethod
    def kind(cls):
        return path.RELATE_READ_TAB


class MaskReadTable(MaskTable, ReadTable, ABC):

    @classmethod
    def kind(cls):
        return path.MASKED_READ_TAB


class ClustReadTable(ClustTable, ReadTable, ABC):

    @classmethod
    def kind(cls):
        return path.CLUST_READ_TAB


class ClustFreqTable(Table, ABC):

    @classmethod
    def kind(cls):
        return path.CLUST_FREQ_TAB

    @classmethod
    def by_read(cls):
        return False

<<<<<<< HEAD
    @property
    def clusters(self):
        return self.data.index.values
=======
    @classmethod
    def transposed(cls):
        return True

    @classmethod
    def header_type(cls):
        return ClustHeader

    @classmethod
    def index_depth(cls):
        return 1
>>>>>>> b54f4983

########################################################################
#                                                                      #
# Copyright ©2023, the Rouskin Lab.                                    #
#                                                                      #
# This file is part of SEISMIC-RNA.                                    #
#                                                                      #
# SEISMIC-RNA is free software; you can redistribute it and/or modify  #
# it under the terms of the GNU General Public License as published by #
# the Free Software Foundation; either version 3 of the License, or    #
# (at your option) any later version.                                  #
#                                                                      #
# SEISMIC-RNA is distributed in the hope that it will be useful, but   #
# WITHOUT ANY WARRANTY; without even the implied warranty of MERCHANT- #
# ABILITY or FITNESS FOR A PARTICULAR PURPOSE. See the GNU General     #
# Public License for more details.                                     #
#                                                                      #
# You should have received a copy of the GNU General Public License    #
# along with SEISMIC-RNA; if not, see <https://www.gnu.org/licenses>.  #
#                                                                      #
########################################################################<|MERGE_RESOLUTION|>--- conflicted
+++ resolved
@@ -207,33 +207,6 @@
 class RelTypeTable(Table, ABC):
     """ Table with multiple types of relationships. """
 
-<<<<<<< HEAD
-    @property
-    def _rel_level_index(self):
-        """ Index of the column level indicating the relationship. """
-        return self.data.columns._names.index(REL_NAME)
-
-    def _switch_rel(self, column: tuple, new_rel: str):
-        """ Switch the relationship in a column label. """
-        return new_rel,
-
-    @cache
-    def _count_col(self, column: tuple):
-        """ Count the bits for a column. """
-        return self.data.loc[:, column].squeeze()
-
-    @cache
-    def _ratio_col(self, column: tuple,
-                   quantile: float | None = None,
-                   precision: int | None = None):
-        """ Compute the ratio for a column. """
-        # Determine the relationship to use as the numerator.
-        numer_rel = column[self._rel_level_index]
-        # Determine the relationship to use as the denominator.
-        denom_rel = COVER_REL if numer_rel == INFOR_REL else INFOR_REL
-        # Determine the column to use as the denominator.
-        denom_col = self._switch_rel(column, denom_rel)
-=======
     @classmethod
     def transposed(cls):
         return False
@@ -251,7 +224,6 @@
         numer = self.fetch_count(**kwargs)
         # Fetch the data for the denominator.
         denom = self.data.loc[:, _get_denom_cols(numer.columns)]
->>>>>>> b54f4983
         # Compute the ratio of the numerator and the denominator.
         ratio = winsorize(numer / denom.values, quantile)
         # Round the ratio to the desired precision.
@@ -279,15 +251,9 @@
 class ClustTable(RelTypeTable, ABC):
     """ Cluster for each RNA structure in an ensemble. """
 
-<<<<<<< HEAD
-    def _get_indexer(self, selection: dict[str, list]):
-        return tuple(selection.get(level, slice(None))
-                     for level in self.data.columns._names)
-=======
     @classmethod
     def header_type(cls):
         return RelClustHeader
->>>>>>> b54f4983
 
 
 # Table by Index (position/read/frequency) #############################
@@ -468,11 +434,6 @@
     def by_read(cls):
         return False
 
-<<<<<<< HEAD
-    @property
-    def clusters(self):
-        return self.data.index.values
-=======
     @classmethod
     def transposed(cls):
         return True
@@ -484,7 +445,6 @@
     @classmethod
     def index_depth(cls):
         return 1
->>>>>>> b54f4983
 
 ########################################################################
 #                                                                      #

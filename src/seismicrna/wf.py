from pathlib import Path
from typing import Iterable
from click import command
from . import (demult as demultiplex_mod,
               align as align_mod,
               relate as relate_mod,
               mask as mask_mod,
               cluster as cluster_mod,
               fold as fold_mod,
               draw as draw_mod,
               collate as collate_mod,
               export as export_mod)
from .core.arg import (CMD_WORKFLOW,
                       merge_params,
                       opt_branch,
                       opt_demultiplex,
                       opt_cluster,
                       opt_min_clusters,
                       opt_max_clusters,
                       opt_fold,
                       opt_export,
                       opt_cgroup,
                       opt_hist_bins,
                       opt_hist_margin,
                       opt_struct_file,
                       opt_fold_full,
                       opt_terminal_pairs,
                       opt_draw,
                       opt_window,
                       opt_winmin,
                       opt_csv,
                       opt_html,
                       opt_svg,
                       opt_pdf,
                       opt_png,
                       opt_graph_mprof,
                       opt_graph_tmprof,
                       opt_graph_ncov,
                       opt_graph_mhist,
                       opt_graph_abundance,
                       opt_graph_giniroll,
                       opt_graph_roc,
                       opt_graph_aucroll,
                       opt_graph_poscorr,
                       opt_graph_mutdist,
                       opt_mutdist_null,
                       opt_collate,
                       extra_defaults)
from .core.run import run_func
from .core.seq import DNA
from .core.table import (DELET_REL,
                         INSRT_REL,
                         MUTAT_REL,
                         REL_NAMES,
                         SUB_A_REL,
                         SUB_C_REL,
                         SUB_G_REL,
                         SUB_T_REL,
                         INFOR_REL)
from .graph.abundance import ClusterAbundanceRunner
from .graph.aucroll import RollingAUCRunner
from .graph.giniroll import RollingGiniRunner
from .graph.histread import ReadHistogramRunner
from .graph.mutdist import MutationDistanceRunner
from .graph.poscorr import PositionCorrelationRunner
from .graph.profile import ProfileRunner
from .graph.roc import ROCRunner

MUTAT_RELS = "".join(REL_NAMES[code] for code in [SUB_A_REL,
                                                  SUB_C_REL,
                                                  SUB_G_REL,
                                                  SUB_T_REL,
                                                  DELET_REL,
                                                  INSRT_REL])


def flatten(nested):
    for item in nested:
        if isinstance(item, (list, tuple)):
            yield from flatten(item)
        else:
            yield item


@run_func(CMD_WORKFLOW,
          default=None,
          extra_defaults=extra_defaults)
def run(fasta: str | Path,
        input_path: Iterable[str | Path], *,
        # General options
        out_dir: str | Path,
        tmp_pfx: str | Path,
        keep_tmp: bool,
        brotli_level: int,
        force: bool,
        num_cpus: int,
        # FASTQ options
        fastqz: Iterable[str | Path],
        fastqy: Iterable[str | Path],
        fastqx: Iterable[str | Path],
        phred_enc: int,
        # Demultiplexing options
        demulti_overwrite: bool,
        demult_on: bool,
        parallel_demultiplexing: bool,
        clipped: int,
        mismatch_tolerence: int,
        index_tolerance: int,
        barcode_start: int,
        barcode_end: int,
        # Align options
        dmfastqz: Iterable[str | Path],
        dmfastqy: Iterable[str | Path],
        dmfastqx: Iterable[str | Path],
        fastp: bool,
        fastp_5: bool,
        fastp_3: bool,
        fastp_w: int,
        fastp_m: int,
        fastp_poly_g: str,
        fastp_poly_g_min_len: int,
        fastp_poly_x: bool,
        fastp_poly_x_min_len: int,
        fastp_adapter_trimming: bool,
        fastp_adapter_1: str,
        fastp_adapter_2: str,
        fastp_adapter_fasta: str | None,
        fastp_detect_adapter_for_pe: bool,
        fastp_min_length: int,
        bt2_local: bool,
        bt2_discordant: bool,
        bt2_mixed: bool,
        bt2_dovetail: bool,
        bt2_contain: bool,
        bt2_score_min_e2e: str,
        bt2_score_min_loc: str,
        bt2_i: int,
        bt2_x: int,
        bt2_gbar: int,
        bt2_l: int,
        bt2_s: str,
        bt2_d: int,
        bt2_r: int,
        bt2_dpad: int,
        bt2_orient: str,
        bt2_un: bool,
        min_mapq: int,
        sep_strands: bool,
        f1r2_fwd: bool,
        rev_label: str,
        # Relate options
        min_phred: int,
        min_reads: int,
        insert3: bool,
        ambindel: bool,
        overhangs: bool,
        clip_end5: int,
        clip_end3: int,
        batch_size: int,
        write_read_names: bool,
        relate_pos_table: bool,
        relate_read_table: bool,
        relate_cx: bool,
        # Mask options
        mask_coords: Iterable[tuple[str, int, int]],
        mask_primers: Iterable[tuple[str, DNA, DNA]],
        primer_gap: int,
        mask_regions_file: str | None,
        mask_del: bool,
        mask_ins: bool,
        mask_mut: Iterable[str],
        count_mut: Iterable[str],
        mask_polya: int,
        mask_gu: bool,
        mask_pos: Iterable[tuple[str, int]],
        mask_pos_file: Iterable[str | Path],
        mask_read: Iterable[str],
        mask_read_file: Iterable[str | Path],
        mask_discontig: bool,
        min_ncov_read: int,
        min_finfo_read: float,
        max_fmut_read: float,
        min_mut_gap: int,
        min_ninfo_pos: int,
        max_fmut_pos: float,
        quick_unbias: bool,
        quick_unbias_thresh: float,
        max_mask_iter: int,
        mask_pos_table: bool,
        mask_read_table: bool,
        # Cluster options
        cluster: bool,
        min_clusters: int,
        max_clusters: int,
        min_em_runs: int,
        max_em_runs: int,
        jackpot: bool,
        jackpot_conf_level: float,
        max_jackpot_quotient: float,
        min_em_iter: int,
        max_em_iter: int,
        em_thresh: float,
        min_marcd_run: float,
        max_pearson_run: float,
        max_arcd_vs_ens_avg: float,
        max_gini_run: float,
        max_loglike_vs_best: float,
        min_pearson_vs_best: float,
        max_marcd_vs_best: float,
        try_all_ks: bool,
        write_all_ks: bool,
        cluster_pos_table: bool,
        cluster_abundance_table: bool,
        verify_times: bool,
        # Fold options
        fold: bool,
        fold_coords: Iterable[tuple[str, int, int]],
        fold_primers: Iterable[tuple[str, DNA, DNA]],
        fold_regions_file: str | None,
        fold_full: bool,
        fold_temp: float,
        fold_fpaired: float,
        fold_constraint: str | None,
        fold_md: int,
        fold_mfe: bool,
        fold_max: int,
        fold_percent: float,
        # Draw options,
        draw: bool,
        struct_num: Iterable[int],
        color: bool,
        draw_svg: bool,
        draw_png: bool,
        update_rnartistcore: bool,
        # Export options,
        export: bool,
        samples_meta: str,
        refs_meta: str,
        all_pos: bool,
        # Graph options
        cgroup: str,
        hist_bins: int,
        hist_margin: float,
        struct_file: Iterable[str | Path],
        terminal_pairs: bool,
        window: int,
        winmin: int,
        csv: bool,
        html: bool,
        svg: bool,
        pdf: bool,
        png: bool,
        graph_mprof: bool,
        graph_tmprof: bool,
        graph_ncov: bool,
        graph_mhist: bool,
        graph_abundance: bool,
        graph_giniroll: bool,
        graph_roc: bool,
        graph_aucroll: bool,
        graph_poscorr: bool,
        graph_mutdist: bool,
        mutdist_null: bool,
        # Collate options
        collate: bool,
        name: str,
        verbose_name: bool,
        include_svg: bool,
        include_graph: bool,
        group: str,
        portable: bool,
        collate_out_dir: str | Path | None = None):
    """ Run the entire workflow. """
    # Ensure that each iterable argument is a list rather than an
    # exhaustible generator.
    input_path = list(input_path)
    fastqx = list(fastqx)
    fastqy = list(fastqy)
    fastqz = list(fastqz)
    dmfastqx = list(dmfastqx)
    dmfastqy = list(dmfastqy)
    dmfastqz = list(dmfastqz)
    mask_coords = list(mask_coords)
    mask_primers = list(mask_primers)
    mask_pos = list(mask_pos)
    mask_read = list(mask_read)
    fold_coords = list(fold_coords)
    fold_primers = list(fold_primers)
    struct_num = list(struct_num)
    struct_file = list(struct_file)
    if demult_on:
        for dmz, dmy, dmx in demultiplex_mod.run_dm(
                fasta=fasta,
                refs_meta=refs_meta,
                out_dir=out_dir,
                tmp_pfx=tmp_pfx,
                keep_tmp=keep_tmp,
                demulti_overwrite=demulti_overwrite,
                fastqx=fastqx,
                clipped=clipped,
                index_tolerance=index_tolerance,
                mismatch_tolerence=mismatch_tolerence,
                parallel_demultiplexing=parallel_demultiplexing,
                barcode_start=barcode_start,
                barcode_end=barcode_end,
                phred_enc=phred_enc):
            dmfastqz = dmfastqz + dmz
            dmfastqy = dmfastqy + dmy
            dmfastqx = dmfastqx + dmx
        # Clear the input FASTQ files once the demultiplexed FASTQ files
        # have been generated.
        fastqx = list()
    input_path.extend(flatten(align_mod.run(
        out_dir=out_dir,
        tmp_pfx=tmp_pfx,
        keep_tmp=keep_tmp,
        force=force,
        num_cpus=num_cpus,
        fasta=fasta,
        fastqz=fastqz,
        fastqy=fastqy,
        fastqx=fastqx,
        dmfastqz=dmfastqz,
        dmfastqy=dmfastqy,
        dmfastqx=dmfastqx,
        phred_enc=phred_enc,
        fastp=fastp,
        fastp_5=fastp_5,
        fastp_3=fastp_3,
        fastp_w=fastp_w,
        fastp_m=fastp_m,
        fastp_poly_g=fastp_poly_g,
        fastp_poly_g_min_len=fastp_poly_g_min_len,
        fastp_poly_x=fastp_poly_x,
        fastp_poly_x_min_len=fastp_poly_x_min_len,
        fastp_adapter_trimming=fastp_adapter_trimming,
        fastp_adapter_1=fastp_adapter_1,
        fastp_adapter_2=fastp_adapter_2,
        fastp_adapter_fasta=fastp_adapter_fasta,
        fastp_detect_adapter_for_pe=fastp_detect_adapter_for_pe,
        fastp_min_length=fastp_min_length,
        bt2_local=bt2_local,
        bt2_discordant=bt2_discordant,
        bt2_mixed=bt2_mixed,
        bt2_dovetail=bt2_dovetail,
        bt2_contain=bt2_contain,
        bt2_score_min_e2e=bt2_score_min_e2e,
        bt2_score_min_loc=bt2_score_min_loc,
        bt2_i=bt2_i,
        bt2_x=bt2_x,
        bt2_gbar=bt2_gbar,
        bt2_l=bt2_l,
        bt2_s=bt2_s,
        bt2_d=bt2_d,
        bt2_r=bt2_r,
        bt2_dpad=bt2_dpad,
        bt2_orient=bt2_orient,
        bt2_un=bt2_un,
        min_mapq=min_mapq,
        min_reads=min_reads,
        sep_strands=sep_strands,
        f1r2_fwd=f1r2_fwd,
        rev_label=rev_label,
    )))
    input_path.extend(flatten(relate_mod.run(
        fasta=fasta,
        input_path=input_path,
        out_dir=out_dir,
        tmp_pfx=tmp_pfx,
        keep_tmp=keep_tmp,
        min_mapq=min_mapq,
        min_reads=min_reads,
        batch_size=batch_size,
        phred_enc=phred_enc,
        min_phred=min_phred,
        insert3=insert3,
        ambindel=ambindel,
        overhangs=overhangs,
        clip_end5=clip_end5,
        clip_end3=clip_end3,
        sep_strands=sep_strands,
        rev_label=rev_label,
        write_read_names=write_read_names,
        relate_pos_table=relate_pos_table,
        relate_read_table=relate_read_table,
        relate_cx=relate_cx,
        num_cpus=num_cpus,
        brotli_level=brotli_level,
        force=force,
    )))
    input_path.extend(flatten(mask_mod.run(
        input_path=input_path,
        tmp_pfx=tmp_pfx,
        keep_tmp=keep_tmp,
        mask_coords=mask_coords,
        mask_primers=mask_primers,
        primer_gap=primer_gap,
        mask_regions_file=mask_regions_file,
        mask_del=mask_del,
        mask_ins=mask_ins,
        mask_mut=mask_mut,
        count_mut=count_mut,
        mask_polya=mask_polya,
        mask_gu=mask_gu,
        mask_pos=mask_pos,
        mask_pos_file=mask_pos_file,
        mask_read=mask_read,
        mask_read_file=mask_read_file,
        mask_discontig=mask_discontig,
        min_ncov_read=min_ncov_read,
        min_finfo_read=min_finfo_read,
        max_fmut_read=max_fmut_read,
        min_mut_gap=min_mut_gap,
        min_ninfo_pos=min_ninfo_pos,
        max_fmut_pos=max_fmut_pos,
        quick_unbias=quick_unbias,
        quick_unbias_thresh=quick_unbias_thresh,
        max_mask_iter=max_mask_iter,
        mask_pos_table=mask_pos_table,
        mask_read_table=mask_read_table,
        brotli_level=brotli_level,
        num_cpus=num_cpus,
        force=force,
    )))
    if (cluster
            or min_clusters != opt_min_clusters.default
            or max_clusters != opt_max_clusters.default):
        input_path.extend(flatten(cluster_mod.run(
            input_path=input_path,
            tmp_pfx=tmp_pfx,
            keep_tmp=keep_tmp,
            min_clusters=min_clusters,
            max_clusters=max_clusters,
            min_em_runs=min_em_runs,
            max_em_runs=max_em_runs,
            jackpot=jackpot,
            jackpot_conf_level=jackpot_conf_level,
            max_jackpot_quotient=max_jackpot_quotient,
            min_em_iter=min_em_iter,
            max_em_iter=max_em_iter,
            em_thresh=em_thresh,
            min_marcd_run=min_marcd_run,
            max_pearson_run=max_pearson_run,
            max_arcd_vs_ens_avg=max_arcd_vs_ens_avg,
            max_gini_run=max_gini_run,
            max_loglike_vs_best=max_loglike_vs_best,
            min_pearson_vs_best=min_pearson_vs_best,
            max_marcd_vs_best=max_marcd_vs_best,
            try_all_ks=try_all_ks,
            write_all_ks=write_all_ks,
            cluster_pos_table=cluster_pos_table,
            cluster_abundance_table=cluster_abundance_table,
            verify_times=verify_times,
            brotli_level=brotli_level,
            num_cpus=num_cpus,
            force=force,
        )))
    if fold:
        input_path.extend(flatten(fold_mod.run(
            input_path=input_path,
            fold_regions_file=fold_regions_file,
            fold_coords=fold_coords,
            fold_primers=fold_primers,
            fold_full=fold_full,
            fold_temp=fold_temp,
            fold_fpaired=fold_fpaired,
            fold_constraint=fold_constraint,
            fold_md=fold_md,
            fold_mfe=fold_mfe,
            fold_max=fold_max,
            fold_percent=fold_percent,
            tmp_pfx=tmp_pfx,
            keep_tmp=keep_tmp,
            num_cpus=num_cpus,
            force=force,
        )))
        if graph_roc:
<<<<<<< HEAD
            input_path.extend(flatten(ROCRunner.run(
                input_path=input_path,
                rels=[REL_NAMES[MUTAT_REL]],
                use_ratio=True,
                struct_file=struct_file,
                fold_regions_file=fold_regions_file,
                fold_coords=fold_coords,
                fold_primers=fold_primers,
                fold_full=fold_full,
                cgroup=cgroup,
                csv=csv,
                html=html,
                svg=svg,
                pdf=pdf,
                png=png,
                verify_times=verify_times,
                num_cpus=num_cpus,
                force=force
            )))
        if graph_aucroll:
            input_path.extend(flatten(RollingAUCRunner.run(
                input_path=input_path,
                rels=[REL_NAMES[MUTAT_REL]],
                use_ratio=True,
                struct_file=struct_file,
                fold_regions_file=fold_regions_file,
                fold_coords=fold_coords,
                fold_primers=fold_primers,
                fold_full=fold_full,
                window=window,
                winmin=winmin,
                cgroup=cgroup,
                csv=csv,
                html=html,
                svg=svg,
                pdf=pdf,
                png=png,
                verify_times=verify_times,
                num_cpus=num_cpus,
                force=force
            )))
=======
            ROCRunner.run(input_path=input_path,
                          rels=[REL_NAMES[MUTAT_REL]],
                          use_ratio=True,
                          quantile=0.,
                          struct_file=struct_file,
                          fold_regions_file=fold_regions_file,
                          fold_coords=fold_coords,
                          fold_primers=fold_primers,
                          fold_full=fold_full,
                          terminal_pairs=terminal_pairs,
                          cgroup=cgroup,
                          csv=csv,
                          html=html,
                          svg=svg,
                          pdf=pdf,
                          png=png,
                          verify_times=verify_times,
                          branch="",
                          num_cpus=num_cpus,
                          force=force)
        if graph_aucroll:
            RollingAUCRunner.run(input_path=input_path,
                                 rels=[REL_NAMES[MUTAT_REL]],
                                 use_ratio=True,
                                 quantile=0.,
                                 struct_file=struct_file,
                                 fold_regions_file=fold_regions_file,
                                 fold_coords=fold_coords,
                                 fold_primers=fold_primers,
                                 fold_full=fold_full,
                                 terminal_pairs=terminal_pairs,
                                 window=window,
                                 winmin=winmin,
                                 cgroup=cgroup,
                                 csv=csv,
                                 html=html,
                                 svg=svg,
                                 pdf=pdf,
                                 png=png,
                                 verify_times=verify_times,
                                 branch="",
                                 num_cpus=num_cpus,
                                 force=force)
>>>>>>> 845a983d
    if draw:
        input_path.extend(flatten(draw_mod.run(
            input_path=input_path,
            struct_num=struct_num,
            color=color,
            draw_svg=draw_svg,
            draw_png=draw_png,
            update_rnartistcore=update_rnartistcore,
            tmp_pfx=tmp_pfx,
            keep_tmp=keep_tmp,
            num_cpus=num_cpus,
            force=force,
        )))
    if graph_mprof or graph_tmprof:
        rels = list()
        if graph_mprof:
            rels.append(REL_NAMES[MUTAT_REL])
        if graph_tmprof:
            rels.append(MUTAT_RELS)
        input_path.extend(flatten(ProfileRunner.run(
            input_path=input_path,
            rels=rels,
            use_ratio=True,
            cgroup=cgroup,
            csv=csv,
            html=html,
            svg=svg,
            pdf=pdf,
            png=png,
            verify_times=verify_times,
            num_cpus=num_cpus,
            force=force
        )))
    if graph_ncov:
        input_path.extend(flatten(ProfileRunner.run(
            input_path=input_path,
            rels=[REL_NAMES[INFOR_REL]],
            use_ratio=False,
            cgroup=cgroup,
            csv=csv,
            html=html,
            svg=svg,
            pdf=pdf,
            png=png,
            verify_times=verify_times,
            num_cpus=num_cpus,
            force=force
        )))
    if graph_mhist:
        input_path.extend(flatten(ReadHistogramRunner.run(
            input_path=input_path,
            rels=[REL_NAMES[MUTAT_REL]],
            use_ratio=False,
            cgroup=cgroup,
            hist_bins=hist_bins,
            hist_margin=hist_margin,
            csv=csv,
            html=html,
            svg=svg,
            pdf=pdf,
            png=png,
            verify_times=verify_times,
            num_cpus=num_cpus,
            force=force
        )))
    if graph_abundance:
        input_path.extend(flatten(ClusterAbundanceRunner.run(
            input_path=input_path,
            use_ratio=True,
            csv=csv,
            html=html,
            svg=svg,
            pdf=pdf,
            png=png,
            verify_times=verify_times,
            num_cpus=num_cpus,
            force=force
        )))
    if graph_giniroll:
        input_path.extend(flatten(RollingGiniRunner.run(
            input_path=input_path,
            rels=[REL_NAMES[MUTAT_REL]],
            use_ratio=True,
            window=window,
            winmin=winmin,
            cgroup=cgroup,
            csv=csv,
            html=html,
            svg=svg,
            pdf=pdf,
            png=png,
            verify_times=verify_times,
            num_cpus=num_cpus,
            force=force
        )))
    if graph_poscorr:
        input_path.extend(flatten(PositionCorrelationRunner.run(
            input_path=input_path,
            rels=[REL_NAMES[MUTAT_REL]],
            cgroup=cgroup,
            verify_times=verify_times,
            csv=csv,
            html=html,
            svg=svg,
            pdf=pdf,
            png=png,
            num_cpus=num_cpus,
            force=force
        )))
    if graph_mutdist:
        input_path.extend(flatten(MutationDistanceRunner.run(
            input_path=input_path,
            rels=[REL_NAMES[MUTAT_REL]],
            cgroup=cgroup,
            verify_times=verify_times,
            mutdist_null=mutdist_null,
            csv=csv,
            html=html,
            svg=svg,
            pdf=pdf,
            png=png,
            num_cpus=num_cpus,
            force=force
        )))
    if collate:
        collate_mod.run(
            input_path=input_path,
            name=name,
            verbose_name=verbose_name,
            include_svg=include_svg,
            include_graph=include_graph,
            group=group,
            portable=portable,
            collate_out_dir=collate_out_dir,
            force=force
        )
    if export:
        export_mod.run(
            input_path=input_path,
            samples_meta=samples_meta,
            refs_meta=refs_meta,
            all_pos=all_pos,
            num_cpus=num_cpus,
            force=force,
        )


graph_options = [opt_cgroup,
                 opt_hist_bins,
                 opt_hist_margin,
                 opt_struct_file,
                 opt_fold_full,
                 opt_terminal_pairs,
                 opt_window,
                 opt_winmin,
                 opt_csv,
                 opt_html,
                 opt_svg,
                 opt_pdf,
                 opt_png,
                 opt_graph_mprof,
                 opt_graph_tmprof,
                 opt_graph_ncov,
                 opt_graph_mhist,
                 opt_graph_abundance,
                 opt_graph_giniroll,
                 opt_graph_roc,
                 opt_graph_aucroll,
                 opt_graph_poscorr,
                 opt_graph_mutdist,
                 opt_mutdist_null]

params = merge_params([opt_demultiplex],
                      demultiplex_mod.params,
                      align_mod.params,
                      relate_mod.params,
                      mask_mod.params,
                      [opt_cluster],
                      cluster_mod.params,
                      [opt_fold],
                      fold_mod.params,
                      [opt_draw],
                      draw_mod.params,
                      [opt_export],
                      export_mod.params,
                      graph_options,
                      [opt_collate],
                      collate_mod.params,
                      exclude=[opt_branch])


@command(CMD_WORKFLOW, params=params)
def cli(*args, **kwargs):
    """ Run the entire workflow. """
    return run(*args, **kwargs)<|MERGE_RESOLUTION|>--- conflicted
+++ resolved
@@ -475,7 +475,6 @@
             force=force,
         )))
         if graph_roc:
-<<<<<<< HEAD
             input_path.extend(flatten(ROCRunner.run(
                 input_path=input_path,
                 rels=[REL_NAMES[MUTAT_REL]],
@@ -517,51 +516,6 @@
                 num_cpus=num_cpus,
                 force=force
             )))
-=======
-            ROCRunner.run(input_path=input_path,
-                          rels=[REL_NAMES[MUTAT_REL]],
-                          use_ratio=True,
-                          quantile=0.,
-                          struct_file=struct_file,
-                          fold_regions_file=fold_regions_file,
-                          fold_coords=fold_coords,
-                          fold_primers=fold_primers,
-                          fold_full=fold_full,
-                          terminal_pairs=terminal_pairs,
-                          cgroup=cgroup,
-                          csv=csv,
-                          html=html,
-                          svg=svg,
-                          pdf=pdf,
-                          png=png,
-                          verify_times=verify_times,
-                          branch="",
-                          num_cpus=num_cpus,
-                          force=force)
-        if graph_aucroll:
-            RollingAUCRunner.run(input_path=input_path,
-                                 rels=[REL_NAMES[MUTAT_REL]],
-                                 use_ratio=True,
-                                 quantile=0.,
-                                 struct_file=struct_file,
-                                 fold_regions_file=fold_regions_file,
-                                 fold_coords=fold_coords,
-                                 fold_primers=fold_primers,
-                                 fold_full=fold_full,
-                                 terminal_pairs=terminal_pairs,
-                                 window=window,
-                                 winmin=winmin,
-                                 cgroup=cgroup,
-                                 csv=csv,
-                                 html=html,
-                                 svg=svg,
-                                 pdf=pdf,
-                                 png=png,
-                                 verify_times=verify_times,
-                                 branch="",
-                                 num_cpus=num_cpus,
-                                 force=force)
->>>>>>> 845a983d
     if draw:
         input_path.extend(flatten(draw_mod.run(
             input_path=input_path,

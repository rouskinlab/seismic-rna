<<<<<<< HEAD
"""Init file """
__version__= '0.0.13'
=======
__version__ = '0.0.5'
>>>>>>> 82f66c43

import warnings

<<<<<<< HEAD
import dreem.demultiplex.main as demultiplexing
import dreem.align.main as alignment
import dreem.vector.main as vectoring
import dreem.cluster.main as clustering
import dreem.aggregate.main as aggregation
import dreem.draw.main as drawer
from dreem.draw.study import Study
=======
from . import align, demultiplex, vector, cluster, aggregate
>>>>>>> 82f66c43

warnings.simplefilter(action='ignore', category=FutureWarning)<|MERGE_RESOLUTION|>--- conflicted
+++ resolved
@@ -1,22 +1,7 @@
-<<<<<<< HEAD
-"""Init file """
-__version__= '0.0.13'
-=======
 __version__ = '0.0.5'
->>>>>>> 82f66c43
 
 import warnings
 
-<<<<<<< HEAD
-import dreem.demultiplex.main as demultiplexing
-import dreem.align.main as alignment
-import dreem.vector.main as vectoring
-import dreem.cluster.main as clustering
-import dreem.aggregate.main as aggregation
-import dreem.draw.main as drawer
-from dreem.draw.study import Study
-=======
 from . import align, demultiplex, vector, cluster, aggregate
->>>>>>> 82f66c43
 
 warnings.simplefilter(action='ignore', category=FutureWarning)
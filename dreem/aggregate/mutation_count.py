--- conflicted
+++ resolved
@@ -1,5 +1,6 @@
 
 from ..util.util import *
+from ..util.seq import *
 import pyarrow.orc as po
 import pyarrow as pa
 
@@ -26,34 +27,7 @@
         - sub_T: the count per residue of bases who are modified to T.
         - sub_rate: the mutation rate per residue.
         - num_aligned: the number of aligned reads.
-<<<<<<< HEAD
     
-=======
-        
-    out['sequence'] = ''.join([c[-1] for c in bv.column_names])
-    out['num_aligned'] = mut_vectors.shape[0]
-    out["match_bases"] = query_muts(mut_vectors, MATCH[0])
-    out["mod_bases_A"] = query_muts(mut_vectors, SUB_A[0])
-    out["mod_bases_C"] = query_muts(mut_vectors, SUB_C[0])
-    out["mod_bases_G"] = query_muts(mut_vectors, SUB_G[0])
-    out["mod_bases_T"] = query_muts(mut_vectors, SUB_T[0])
-    out["mod_bases_N"] = query_muts(mut_vectors, SUB_N[0])
-    out["del_bases"]   = query_muts(mut_vectors, DELET[0])
-    out["ins_bases"]   = query_muts(mut_vectors, INS_5[0] | INS_3[0])
-    # Can have any mutation, but not a match
-    out["mut_bases"] = query_muts(mut_vectors, SUB_N[0] | DELET[0] | INS_5[0] | INS_3[0])
-    out["cov_bases"] = mut_vectors.astype(bool).sum(axis=0)  # i.e. not BLANK
-    # Unambiguously matching or mutated (informative)
-    out["info_bases"] = out["match_bases"] + out["mut_bases"]
-    # Mutation rate (fraction mutated among all unambiguously matching/mutated)
-    try:
-        out["mut_rates"] = out["mut_bases"] / out["info_bases"]
-    except ZeroDivisionError:
-        out["mut_rates"] = [m/i if i != 0 else None for m, i in zip(out["mut_bases"], out["info_bases"])]
-    
-    out['num_of_mutations'] =  query_muts(mut_vectors, SUB_N[0] | DELET[0] | INS_5[0] | INS_3[0], axis=1)
-
->>>>>>> 82f66c43
     """
     # Read in the bit vector 
     bv = pa.concat_tables([po.read_table(os.path.join(bit_vector,b)) for b in os.listdir(bit_vector) if b.endswith(".orc")])
@@ -71,12 +45,7 @@
     out["del"]   = query_muts(muts, DELET[0], set_type='subset')
     out["ins"]   = query_muts(muts, INS_3[0], set_type='superset')
     # Can have any mutation, but not a match
-<<<<<<< HEAD
     out["cov"] = muts.astype(bool).sum(axis=0)  # i.e. not BLANK
-=======
-    out["mut_bases"] = out["mod_bases_N"] #query_muts(mut_vectors, SUB_N[0] | DELET[0] | INS_3[0], set_type='superset')
-    out["cov_bases"] = muts.astype(bool).sum(axis=0)  # i.e. not BLANK
->>>>>>> 82f66c43
     # Unambiguously matching or mutated (informative)
     out["info"] = out["match"] + out["sub_N"]
     # Mutation rate (fraction mutated among all unambiguously matching/mutated)
@@ -85,11 +54,7 @@
     except ZeroDivisionError:
         out["sub_rate"] = [m/i if i != 0 else None for m, i in zip(out["sub_N"], out["info"])]
     
-<<<<<<< HEAD
     out['sub_hist'] = np.histogram(query_muts(muts, SUB_N[0], axis=1), bins=range(0, muts.shape[1]))[0] # query_muts(muts, SUB_N[0] | DELET[0] | INS_3[0], axis=1)
-=======
-    out['num_of_mutations'] = np.histogram(query_muts(muts, SUB_N[0], axis=1), bins=range(0, muts.shape[1]))[0] # query_muts(mut_vectors, SUB_N[0] | DELET[0] | INS_3[0], axis=1)
->>>>>>> 82f66c43
     
     out['min_cov'] = min(out['cov'])
     

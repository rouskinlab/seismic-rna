import os, sys
sys.path.append(os.path.dirname(os.path.dirname(__file__)))
import os
import pytest
from dreem.main import run
from dreem.util.files_sanity import compare_fields
import json
import shutil

dreem_root = os.path.dirname(os.path.dirname(__file__))
test_files = os.path.join(dreem_root, 'test_files')
top_dir = test_files.replace('test_files', 'test_output')
temp_dir = test_files.replace('test_files', 'test_temp')
samples = ['my_python_sample', 'my_cli_sample']

FIELDS_FROM_ALIGNMENT_REPORT = ['num_reads', 'skips_low_mapq', 'skips_short_reads', 'skips_too_many_muts']

<<<<<<< HEAD
def get_expected_file(sample):
    return json.load(open(os.path.join(test_files, sample, '{}.json'.format(sample)), 'r'))

def get_output_file_path(sample):
    return os.path.join(top_dir, '{}.json'.format(sample))

def output_file(sample):
    assert os.path.exists(get_output_file_path(sample))
    return json.load(open(get_output_file_path(sample), 'r'))
=======
def output_file():
    assert os.path.exists(output_file_path)
    return json.load(open(output_file_path, 'r'))
>>>>>>> a18e3aed


def references_from_json(json_file):
    return [k for k in json_file.keys() if type(json_file[k]) == dict]


def attribute_from_reference(json_file, ref):
    return [k for k in json_file[ref].keys() if type(json_file[ref][k]) != dict]


def section_from_reference(json_file, ref):
    return [k for k in json_file[ref].keys() if type(json_file[ref][k]) == dict]


def attribute_from_section(json_file):
    reference = references_from_json(json_file)[0]
    section = section_from_reference(json_file, reference)[0]
    return [k for k in json_file[reference][section].keys() if type(json_file[reference][section][k]) != dict]


def attribute_from_pop_avg(json_file):
    reference = references_from_json(json_file)[0]
    section = section_from_reference(json_file, reference)[0]
    return json_file[reference][section]['pop_avg'].keys()


def test_clear_output():
    if os.path.exists(top_dir):
        shutil.rmtree(top_dir)
    os.makedirs(top_dir)
    if os.path.exists(temp_dir):
        shutil.rmtree(temp_dir)
    os.makedirs(temp_dir)

@pytest.mark.parametrize('sample', ['my_python_sample'])
def test_run_python(sample):
    run(
        out_dir=top_dir,
        temp_dir=temp_dir,
        fastq1=(os.path.join(test_files, sample, '{}_R1.fastq'.format(sample)),),
        fastq2=(os.path.join(test_files, sample, '{}_R2.fastq'.format(sample)),),
        fasta=os.path.join(test_files, sample, '{}.fasta'.format(sample)),
        library=os.path.join(test_files, sample, 'library.csv'),
        samples=os.path.join(test_files, sample, 'samples.csv'),
        rerun=True,
        flat=True,
        rnastructure_path = '/Users/ymdt/src/rnastructure/exe'
    )

@pytest.mark.parametrize('sample', ['my_cli_sample'])
def test_run_cli(sample):
    os.system('dreem --out-dir {} --temp-dir {} --fastq1 {} --fastq2 {} --fasta {} --library {} --samples {} --rerun '.format(
        top_dir,
        temp_dir,
        os.path.join(test_files, sample, '{}_R1.fastq'.format(sample)),
        os.path.join(test_files, sample, '{}_R2.fastq'.format(sample)),
        os.path.join(test_files, sample, '{}.fasta'.format(sample)),
        os.path.join(test_files, sample, 'library.csv'),
        os.path.join(test_files, sample, 'samples.csv'),
    ))

@pytest.mark.parametrize('sample', samples)
def test_output_exists(sample):
    assert os.path.exists(os.path.join(os.getcwd(), 'test_output', sample+'.json'))


@pytest.mark.parametrize('sample,attr', [(s,k) for s in samples for k in get_expected_file(s).keys() if type(get_expected_file(s)[k]) != dict])
def test_sample_attributes(sample, attr):
    if not type(get_expected_file(sample)[attr]) == dict:
        compare_fields(get_expected_file(sample), output_file(sample), [attr])


@pytest.mark.parametrize('sample,reference,attr', [(s, c, a) for s in samples \
                                                             for c in list(references_from_json(get_expected_file(s))) 
                                                             for a in attribute_from_reference(get_expected_file(s), c)])
def test_library_attributes(sample, reference, attr):
    if attr in FIELDS_FROM_ALIGNMENT_REPORT:
        pytest.skip('skipped')
    else:
        compare_fields(get_expected_file(sample), output_file(sample), [reference, attr])


@pytest.mark.parametrize('sample,reference,section,attr', [(ss, c, s, a) for ss in samples \
                                                                 for c in list(references_from_json(get_expected_file(ss))) 
                                                                 for s in section_from_reference(get_expected_file(ss), c)
                                                                 for a in attribute_from_section(get_expected_file(ss))])
def test_sections_attributes(sample, reference, section, attr):
    if attr in FIELDS_FROM_ALIGNMENT_REPORT:
        pytest.skip('skipped')
    else:
        compare_fields(get_expected_file(sample), output_file(sample), [reference, section, attr])


@pytest.mark.parametrize('sample,reference,attr', [(s, c, a) for s in samples \
                                                             for c in list(references_from_json(get_expected_file(s)))
                                                             for a in attribute_from_pop_avg(get_expected_file(s))])
def test_mp_pop_avg(sample, reference, attr):
    for section in section_from_reference(get_expected_file(sample), reference):
        compare_fields(get_expected_file(sample), output_file(sample), [reference, section, 'pop_avg', attr])


@pytest.mark.parametrize('sample,reference', [(s,c) for s in samples for c in list(references_from_json(get_expected_file(s)))])
def test_section_idx(sample, reference):
    output = output_file(sample)
    for section in section_from_reference(get_expected_file(sample), reference):
        ss, se = output[reference][section]['section_start'], output[reference][section]['section_end']
        assert 'sequence' in output[reference][section], 'ref/section/sequence is not found'
        assert len(output[reference][section][
                       'sequence']) == se - ss + 1, 'section length is not correct: {} != {}-{}+1'.format(
            len(output[reference][section]['sequence']), se, ss)


@pytest.mark.parametrize('sample,reference,section', [(ss, c, s) for ss in samples \
                                                                 for c in list(references_from_json(get_expected_file(ss))) 
                                                                 for s in section_from_reference(get_expected_file(ss), c)])
@pytest.mark.parametrize('plot', ['mutation_fraction', 'mutation_fraction_identity', 'base_coverage'])
def test_draw(sample, reference, section, plot):
    assert os.path.isfile(figure := os.path.join(top_dir, 'draw', sample, '{}__{}__{}.html'.format(reference, section,
                                                                                                   plot))), 'file {} does not exist'.format(
        figure)


if __name__ == '__main__':
    # remove test files
    test_clear_output()
    test_run_python('my_python_sample')
    test_run_cli('my_cli_sample')<|MERGE_RESOLUTION|>--- conflicted
+++ resolved
@@ -15,7 +15,6 @@
 
 FIELDS_FROM_ALIGNMENT_REPORT = ['num_reads', 'skips_low_mapq', 'skips_short_reads', 'skips_too_many_muts']
 
-<<<<<<< HEAD
 def get_expected_file(sample):
     return json.load(open(os.path.join(test_files, sample, '{}.json'.format(sample)), 'r'))
 
@@ -25,11 +24,6 @@
 def output_file(sample):
     assert os.path.exists(get_output_file_path(sample))
     return json.load(open(get_output_file_path(sample), 'r'))
-=======
-def output_file():
-    assert os.path.exists(output_file_path)
-    return json.load(open(output_file_path, 'r'))
->>>>>>> a18e3aed
 
 
 def references_from_json(json_file):
